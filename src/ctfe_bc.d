module ddmd.ctfe.ctfe_bc;

import ddmd.expression;
import ddmd.declaration : FuncDeclaration, VarDeclaration, Declaration,
    SymbolDeclaration, STCref;
import ddmd.dsymbol;
import ddmd.dstruct;
import ddmd.init;
import ddmd.mtype;
import ddmd.statement;
import ddmd.sideeffect;
import ddmd.visitor;
import ddmd.arraytypes : Expressions, VarDeclarations;
/**
 * Written By Stefan Koch in 2016
 */

import std.conv : to;

enum perf = 0;
enum bailoutMessages = 0;
enum cacheBC = 1;
enum UseLLVMBackend = 0;
enum UsePrinterBackend = 0;
enum UseCBackend = 0;
enum abortOnCritical = 1;

private static void clearArray(T)(auto ref T array, uint count)
{
    foreach(i;0 .. count)
    {
        array[i] = typeof(array[0]).init;
    }
}

version = ctfe_noboundscheck;
enum BCBlockJumpTarget
{
  Begin,
  End,
  Continue,
}

struct BCBlockJump
{
    BCAddr at;
    BCBlockJumpTarget jumpTarget;
}

struct UnresolvedGoto
{
    void* ident;
    BCBlockJump[ubyte.max] jumps;
    uint jumpCount;
}

struct JumpTarget
{
    //    Identifier ident;
    uint scopeId;
}

struct UncompiledFunction
{
    FuncDeclaration fd;
    uint fn;
}

struct SwitchFixupEntry
{
    BCAddr atIp;
    alias atIp this;
    /// 0 means jump after the swich
    /// -1 means jump to the defaultStmt
    /// positve numbers denote which case to jump to
    int fixupFor;
}

struct BoolExprFixupEntry
{
    BCAddr unconditional;
    CndJmpBegin conditional;
    /*
    this(BCAddr unconditional) pure
    {
        this.unconditional = unconditional;
    }
*/
    this(CndJmpBegin conditional) pure
    {
        this.conditional = conditional;
    }
}
import std.utf : decode;
struct UnrolledLoopState
{
    BCAddr[255] continueFixups;
    uint continueFixupCount;

    BCAddr[255] breakFixups;
    uint breakFixupCount;
}

struct SwitchState
{
    SwitchFixupEntry[255] switchFixupTable;
    uint switchFixupTableCount;

    BCLabel[255] beginCaseStatements;
    uint beginCaseStatementsCount;
}

struct BlackList
{
    import ddmd.identifier : Identifier;

    bool isInitialized() pure const
    {
        return list[0]!is Identifier.init;
    }

    Identifier[32] list;

    void initialize(string[] blacklistNames)
    {
        if (isInitialized)
            return;

        assert(blacklistNames.length <= list.length);
        foreach (i, const ref name; blacklistNames)
        {
            list[i] = Identifier.idPool(name);
        }
    }

    bool isInBlacklist(Identifier i) pure
    {
        foreach (const ref bi; list)
        {
            if (bi is null)
                return false;
            if (bi is i)
                return true;
        }
        return false;
    }

    void defaultBlackList()
    {
        initialize([
                "modify14304", //because of fail_compilation/fail14304.d; We should not be required to check for this.
        ]);
    }

}

Expression evaluateFunction(FuncDeclaration fd, Expressions* args, Expression thisExp)
{
    Expression[] _args;
    if (thisExp)
    {
        debug (ctfe)
            assert(0, "Implicit State via _this_ is not supported right now");
        return null;
    }

    if (args)
        foreach (a; *args)
        {
            _args ~= a;
        }

    return evaluateFunction(fd, _args ? _args : [], thisExp);
}

import ddmd.ctfe.bc_common;


static if (UseLLVMBackend)
{
    import ddmd.ctfe.bc_llvm_backend;

    alias BCGenT = LLVM_BCGen;
}
else static if (UseCBackend)
{
    import ddmd.ctfe.bc_c_backend;

    alias BCGenT = C_BCGen;
}
else static if (UsePrinterBackend)
{
    import ddmd.ctfe.bc_printer_backend;

    alias BCGenT = Print_BCGen;
}
else
{
    import ddmd.ctfe.bc;

    alias BCGenT = BCGen;
}
__gshared SharedCtfeState!BCGenT _sharedCtfeState;
__gshared SharedCtfeState!BCGenT* sharedCtfeState = &_sharedCtfeState;
__gshared BlackList _blacklist;

ulong evaluateUlong(Expression e)
{
    return e.toUInteger;
}

Expression evaluateFunction(FuncDeclaration fd, Expression[] args, Expression _this = null)
{
    _blacklist.defaultBlackList();
    import std.stdio;

    // writeln("Evaluating function: ", fd.toString);
    import ddmd.identifier;
    import std.datetime : StopWatch;

    static if (perf)
    {
        StopWatch csw;
        StopWatch isw;
        StopWatch hiw;
        StopWatch psw;
        hiw.start();
    }
    _sharedCtfeState.initHeap();
    _sharedCtfeState.clearState();
    static if (perf)
    {
        hiw.stop();
        writeln("Initalizing heap took " ~ hiw.peek.usecs.to!string ~ " usecs");
        isw.start();
    }
    __gshared static bcv = new BCV!BCGenT;

    bcv.clear();
    bcv.Initialize();
    static if (perf)
    {
        isw.stop();
        psw.start();
    }

    // HACK since we don't support dealing with _uncompiled_ functions passed as arguments
    // search through the arguments and if we detect a function compile it
    // The above did not work -- investigate

    foreach(arg;args)
    {
        if (arg.type.ty == Tfunction)
        { //TODO we need to fix this!
            static if (bailoutMessages)
                writeln("top-level function arguments are not supported");
            return null;
        }
        if (arg.type.ty == Tpointer && (cast(TypePointer)arg.type).nextOf.ty == Tfunction)
        {
            static if (bailoutMessages)
                writeln("top-level function ptr arguments are not supported");
            return null;
/* TODO we really need to fix this!
            import ddmd.tokens;
            if (arg.op == TOKsymoff)
            {
                auto se = cast(SymOffExp)arg;
                auto _fd = se.var.isFuncDeclaration;
                if (!_fd) continue;
                bcv.visit(fd);
                bcv.compileUncompiledFunctions();
                bcv.clear();
            }
*/
        }
    }
    bcv.clear();
    //bcv.me = fd;

    static if (perf)
    {
        psw.stop();
        csw.start();
    }

    bcv.visit(fd);

    static if (perf)
    {
        csw.stop;
        writeln("Creating and Initialzing bcGen took ", isw.peek.usecs.to!string, " usecs");
        writeln("Generting bc for ", fd.ident.toString, " took ",
            csw.peek.usecs.to!string, " usecs");
    }

    debug (ctfe)
    {
        import std.stdio;
        import std.algorithm;

        bcv.vars.keys.each!(k => (cast(VarDeclaration) k).print);
        bcv.vars.writeln;

        writeln("stackUsage = ", (bcv.sp - 4).to!string ~ " byte");
        writeln("TemporaryCount = ", (bcv.temporaryCount).to!string);
    }

    if (!bcv.IGaveUp)
    {
        import std.algorithm;
        import std.range;
        import std.datetime : StopWatch;
        import std.stdio;

        BCValue[2] errorValues;
        StopWatch sw;
        sw.start();
        bcv.beginArguments();
        BCValue[] bc_args;
        bc_args.length = args.length;
        bcv.beginArguments();
        foreach (i, arg; args)
        {
            bc_args[i] = bcv.genExpr(arg);
            if (bcv.IGaveUp)
            {
                static if (bailoutMessages)
                    writeln("Ctfe died on argument processing for ", arg ? arg.toString
                    : "Null-Argument");
                return null;
            }

        }
        bcv.endArguments();
        bcv.Finalize();

        static if (UseLLVMBackend)
        {
            bcv.gen.print();

            auto retval = bcv.gen.interpret(bc_args, &_sharedCtfeState.heap);
        }
        else static if (UseCBackend)
        {
            auto retval = BCValue.init;
            writeln(bcv.functionalize);
            return null;
        }
        else static if (UsePrinterBackend)
        {
            auto retval = BCValue.init;
            writeln(bcv.result);
            return null;
        }
        else
        {
            debug (ctfe)
            {
                import std.stdio;

                writeln("I have ", _sharedCtfeState.functionCount, " functions!");
                bcv.gen.byteCodeArray[0 .. bcv.ip].printInstructions.writeln();

            }

            auto retval = interpret_(bcv.byteCodeArray[0 .. bcv.ip], bc_args,
                &_sharedCtfeState.heap, &_sharedCtfeState.functions[0], &bcv.calls[0],
                &errorValues[0], &errorValues[1],
                &_sharedCtfeState.errors[0], _sharedCtfeState.stack[]);
            /*            if (fd.ident == Identifier.idPool("extractAttribFlags"))
            {
                import ddmd.hdrgen;
                import ddmd.root.outbuffer;

                OutBuffer ob;
                HdrGenState hgs;
                scope PrettyPrintVisitor v = new PrettyPrintVisitor(&ob, &hgs);

                fd.accept(v);
                writeln(cast(char[]) ob.data[0 .. ob.size]);
                bcv.byteCodeArray[0 .. bcv.ip].printInstructions.writeln;
            }
*/
        }
        sw.stop();
        import std.stdio;

        auto ft = cast(TypeFunction) fd.type;
        assert(ft.nextOf);

        static if (perf)
            writeln("Executing bc for " ~ fd.ident.toString ~ " took " ~ sw.peek.usecs.to!string ~ " us");
        {
            static if (perf)
            {
                StopWatch esw;
                esw.start();
            }
            if (auto exp = toExpression(retval, ft.nextOf,
                    &_sharedCtfeState.heap, &errorValues, &_sharedCtfeState.errors[0]))
            {
                static if (perf)
                {
                    esw.stop();
                    import ddmd.asttypename;
                    writeln(astTypeName(exp));
                    writeln("Converting to AST Expression took " ~ esw.peek.usecs.to!string ~ "us\n\t" ~ exp.toString);
                }
                return exp;
            }
            else
            {
                return null;
            }
        }
    }
    else
    {
        bcv.insideFunction = false;
        bcv.Finalize();

        static if (UsePrinterBackend)
        {
            auto retval = BCValue.init;
            writeln(bcv.result);
            return null;
        }
        static if (bailoutMessages)
            writeln("Gaveup!");
        return null;

    }

}
/*
 * params(e) The Expression to test.
 * Retruns 1 if the expression is __ctfe, returns -1 if the expression is !__ctfe, 0 for anything else;
 */
private int is__ctfe(const Expression _e)
{
    import ddmd.tokens : TOK;
    import ddmd.id : Id;

    int retval = 1;
    Expression e = cast(Expression) _e;

switch_head:
    switch (e.op)
    {
    case TOK.TOKvar:
        {
            if ((cast(VarExp) e).var.ident == Id.ctfe)
                return retval;
            else
                goto default;
        }

    case TOK.TOKnot:
        {
            e = (cast(NotExp) e).e1;
            retval = (retval == -1 ? 1 : -1);
            goto switch_head;
        }

    case TOK.TOKidentifier:
        {
            if ((cast(IdentifierExp) e).ident == Id.ctfe)
                return retval;
            goto default;
        }

    default:
        {
            return 0;
        }

    }
}

Expression getBoolExprLhs(Expression be)
{
    import ddmd.tokens;

    if (be.op == TOKandand)
    {
        return (cast(AndAndExp) be).e1;
    }
    if (be.op == TOKoror)
    {
        return (cast(OrOrExp) be).e1;
    }

    return null;
}

Expression getBoolExprRhs(Expression be)
{
    import ddmd.tokens;

    if (be.op == TOKandand)
    {
        return (cast(AndAndExp) be).e2;
    }
    if (be.op == TOKoror)
    {
        return (cast(OrOrExp) be).e2;
    }

    return null;
}

string toString(T)(T value) if (is(T : Statement) || is(T : Declaration)
        || is(T : Expression) || is(T : Dsymbol) || is(T : Type) || is(T : Initializer))
{
    string result;
    import std.string : fromStringz;

    const(char)* cPtr = value ? value.toChars() : T.stringof ~ "(null)";

    static if (is(typeof(T.loc)))
    {
        if (value)
        {
            const(char)* lPtr = value.loc.toChars();
            result = cPtr.fromStringz.idup ~ "\t" ~ lPtr.fromStringz.idup;
        }
        else
        {
            result = T.stringof ~ "(null)";
        }
    }
    else
    {
        result = cPtr.fromStringz.idup;
    }

    return result;
}

struct BCSlice
{
    BCType elementType;
}

struct BCPointer
{
    BCType elementType;
    uint indirectionCount;
}

struct BCArray
{
    BCType elementType;

    uint length;

    const(uint) arraySize() const
    {
        return length * basicTypeSize(elementType);
    }

    const(uint) arraySize(const SharedCtfeState!BCGenT* sharedState) const
    {
        return sharedState.size(elementType) * length;
    }
}

struct BeginStructResult
{
    uint structCount;
    BCStruct* _struct;
    alias _struct this;
}

struct BCStruct
{
    uint memberTypeCount;
    uint size;

    BCType[96] memberTypes;
    bool[96] voidInit;

    void addField(const BCType bct, bool isVoidInit)
    {
        memberTypes[memberTypeCount] = bct;
        voidInit[memberTypeCount++] = isVoidInit;
        size += _sharedCtfeState.size(bct);
    }

    const int offset(const int idx)
    {
        int _offset;
        if (idx == -1)
            return -1;

        debug (ctfe)
            assert(idx <= memberTypeCount);
            else if (idx > memberTypeCount)
                return -1;

        foreach (t; memberTypes[0 .. idx])
        {
            _offset += align4(sharedCtfeState.size(t));
        }

        return _offset;
    }

}

struct SharedCtfeState(BCGenT)
{
    uint _threadLock;
    BCHeap heap;
    long[ushort.max / 4] stack; // a Stack of 64K/4 is the Hard Limit;
    StructDeclaration[ubyte.max * 12] structDeclpointerTypes;
    BCStruct[ubyte.max * 12] structTypes;

    TypeSArray[ubyte.max * 16] sArrayTypePointers;
    BCArray[ubyte.max * 16] arrayTypes;

    TypeDArray[ubyte.max * 8] dArrayTypePointers;
    BCSlice[ubyte.max * 8] sliceTypes;

    TypePointer[ubyte.max * 8] pointerTypePointers;
    BCPointer[ubyte.max * 8] pointerTypes;

    BCTypeVisitor btv = new BCTypeVisitor();


    uint structCount;
    uint arrayCount;
    uint sliceCount;
    uint pointerCount;
    // find a way to live without 102_000
    RetainedError[ubyte.max * 32] errors;
    uint errorCount;

    const(BCType) elementType(const BCType type) pure const
    {
        if (type.type == BCTypeEnum.Slice)
            return type.typeIndex <= sliceCount ? sliceTypes[type.typeIndex - 1].elementType : BCType.init;
        else if (type.type == BCTypeEnum.Ptr)
            return type.typeIndex <= pointerCount ? pointerTypes[type.typeIndex - 1].elementType : BCType.init;
        else if (type.type == BCTypeEnum.Array)
            return type.typeIndex <= arrayCount ? arrayTypes[type.typeIndex - 1].elementType : BCType.init;
        else
            return BCType.init;
    }

    const(BCType) pointerOf(const BCType type) pure
    {
        foreach (uint i, pt; pointerTypes[0 .. pointerCount])
        {
            if (pt.elementType == type)
            {
                return BCType(BCTypeEnum.Ptr, i + 1);
            }
        }

        pointerTypes[pointerCount++] = BCPointer(type);
        return BCType(BCTypeEnum.Ptr, pointerCount);
    }

    void clearState()
    {
        clearArray(sArrayTypePointers, arrayCount);
        clearArray(arrayTypes, arrayCount);
        clearArray(structDeclpointerTypes, structCount);
        clearArray(structTypes, structCount);
        clearArray(dArrayTypePointers, sliceCount);
        clearArray(sliceTypes, sliceCount);
        clearArray(pointerTypePointers, pointerCount);
        clearArray(pointerTypes, pointerCount);
        clearArray(errors, errorCount);

        static if (is(BCFunction))
            clearArray(functions, functionCount);

        _sharedCtfeState.errorCount = 0;
        _sharedCtfeState.arrayCount = 0;
        _sharedCtfeState.sliceCount = 0;
        _sharedCtfeState.pointerCount = 0;
        _sharedCtfeState.errorCount = 0;

        static if (is(BCFunction))
            _sharedCtfeState.functionCount = 0;

    }


    void initHeap(uint maxHeapSize = 2 ^^ 24)
    {
        import ddmd.root.rmem;

        if (heap.heapMax < maxHeapSize)
        {
            void* mem = allocmemory(maxHeapSize * uint.sizeof);
            heap._heap = (cast(uint*) mem)[0 .. maxHeapSize];
            heap.heapMax = maxHeapSize;
            heap.heapSize = 4;
        }
        else
        {
            import core.stdc.string : memset;

            memset(&heap._heap[0], 0, heap._heap[0].sizeof * heap.heapSize);
            heap.heapSize = 4;
        }
    }

    static if (is(BCFunction))
    {
        static assert(is(typeof(BCFunction.funcDecl) == void*));
        BCFunction[ubyte.max * 64] functions;
        int functionCount = 0;
    }
    else
    {
        pragma(msg, BCGenT, " does not support BCFunctions");
    }

    bool addStructInProgress;

    import ddmd.globals : Loc;

    BCValue addError(Loc loc, string msg, BCValue v1 = BCValue.init, BCValue v2 = BCValue.init)
    {
        errors[errorCount++] = RetainedError(loc, msg, v1, v2);
        auto retval = imm32(errorCount);
        retval.vType = BCValueType.Error;
        return retval;
    }

    int getArrayIndex(TypeSArray tsa)
    {
        foreach (i, sArrayTypePtr; sArrayTypePointers[0 .. arrayCount])
        {
            if (tsa == sArrayTypePtr)
            {
                return cast(uint) i + 1;
            }
        }
        // if we get here the type was not found and has to be registerd.
        auto elemType = btv.toBCType(tsa.nextOf);
        auto arraySize = evaluateUlong(tsa.dim);
        assert(arraySize < uint.max);
        if (arrayCount == arrayTypes.length)
            return 0;
        arrayTypes[arrayCount++] = BCArray(elemType, cast(uint) arraySize);
        return arrayCount;
    }

    int getFunctionIndex(FuncDeclaration fd)
    {
        static if (is(typeof(functions)))
        {
            foreach (i, bcFunc; functions[0 .. functionCount])
            {
                if (bcFunc.funcDecl == cast(void*) fd)
                {
                    return cast(uint) i + 1;
                }
            }
        }
        // if we get here the type was not found and has to be registerd.

        return 0;
    }

    int getStructIndex(StructDeclaration sd)
    {
        if (sd is null)
            return 0;

        foreach (i, structDeclPtr; structDeclpointerTypes[0 .. structCount])
        {
            if (structDeclPtr == sd)
            {
                return cast(uint) i + 1;
            }
        }

        //register structType
        auto oldStructCount = structCount;
        btv.visit(sd);
        assert(oldStructCount < structCount);
        return structCount;
    }

    int getPointerIndex(TypePointer pt)
    {
        if (pt is null)
            return 0;

        foreach (i, pointerTypePtr; pointerTypePointers[0 .. pointerCount])
        {
            if (pointerTypePtr == pt)
            {
                return cast(uint) i + 1;
            }
        }

        //register pointerType
        auto oldPointerCount = pointerCount;
        btv.visit(pt);
        assert(oldPointerCount < pointerCount);
        return pointerCount;
    }

    int getSliceIndex(TypeDArray tda)
    {
        if (!tda)
            return 0;

        foreach (i, slice; dArrayTypePointers[0 .. sliceCount])
        {
            if (slice == tda)
            {
                return cast(uint) i + 1;
            }
        }
        //register structType
        auto elemType = btv.toBCType(tda.nextOf);
        if (sliceTypes.length - 1 > sliceCount)
        {
            dArrayTypePointers[sliceCount] = tda;
            sliceTypes[sliceCount++] = BCSlice(elemType);
            return sliceCount;
        }
        else
        {
            //debug (ctfe)
            assert(0, "SliceTypeArray overflowed");
        }
    }

    //NOTE beginStruct and endStruct are not threadsafe at this point.

    BeginStructResult beginStruct(StructDeclaration sd)
    {
        structDeclpointerTypes[structCount] = sd;
        return BeginStructResult(structCount, &structTypes[structCount++]);
    }

    const(BCType) endStruct(BeginStructResult* s)
    {
        return BCType(BCTypeEnum.Struct, s.structCount);
    }
    /*
    string getTypeString(BCType type)
    {

    }
    */
    const(uint) size(const BCType type) const
    {
        static __gshared sizeRecursionCount = 1;
        sizeRecursionCount++;
        import std.stdio;

        if (sizeRecursionCount > 3000)
        {
            writeln("Calling Size for (", type.type.to!string, ", ",
                type.typeIndex.to!string, ")");
            //writeln(getTypeString(bct));
            return 0;
        }

        scope (exit)
        {
            sizeRecursionCount--;
        }
        if (isBasicBCType(type))
        {
            return basicTypeSize(type);
        }

        switch (type.type)
        {
        case BCTypeEnum.Struct:
            {
                uint _size;
                if (type.typeIndex <= structCount)
                {
                    // the if above shoud really be an assert
                    // I have no idea why this even happens
                    return 0;
                }
                BCStruct _struct = structTypes[type.typeIndex - 1];

                foreach (i, memberType; _struct.memberTypes[0 .. _struct.memberTypeCount])
                {
                    if (memberType == type) // bail out on recursion.
                        return 0;

                    _size += align4(
                        isBasicBCType(memberType) ? basicTypeSize(memberType) : this.size(
                        memberType));
                }

                return _size;

            }

        case BCType.Array:
            {
<<<<<<< HEAD
                if(type.typeIndex > arrayCount)
=======
                if (type.typeIndex >= arrayCount)
>>>>>>> 0486207a
                {
                    // the if above shoud really be an assert
                    // I have no idea why this even happens
                    return 0;
                }
                BCArray _array = arrayTypes[type.typeIndex - 1];
                debug (ctfe)
                {
                    import std.stdio;

                    writeln("ArrayElementSize :", size(_array.elementType));
                }
                return size(_array.elementType) * _array.length;
            }
        case BCType.Slice:
            {
                return 4 + 4; // 4 for pointer 4 for length;
            }
        case BCType.Ptr:
            {
                return 4; // 4 for pointer;
            }
        default:
            {
                debug (ctfe)
                    assert(0, "cannot get size for BCType." ~ to!string(type.type));
                return 0;
            }

        }
    }
}

struct RetainedError // Name is still undecided
{
    import ddmd.tokens : Loc;

    Loc loc;
    string msg;
    BCValue v1;
    BCValue v2;
}

Expression toExpression(const BCValue value, Type expressionType,
    const BCHeap* heapPtr = &_sharedCtfeState.heap,
    const BCValue[2]* errorValues = null, const RetainedError* errors = null)
{
    import ddmd.parse : Loc;
    static if (bailoutMessages)
    {
        import std.stdio;
        writeln("Calling toExpression with Type: ", expressionType.toString);
    }
    Expression result;
    if (value.vType == BCValueType.Unknown)
    {
        debug (ctfe)
        {
            assert(0, "return value was not set");
        }

        return null;
    }

    if (value.vType == BCValueType.Bailout)
    {
        if (value.imm32 == 2000)
        {
            // 2000 means we hit the recursion-limit;
            return null;
        }

        debug (ctfe)
        {
            assert(0, "Interpreter had to bailout");
        }
        import std.stdio;
        static if (bailoutMessages)
        {
            writeln("We just bailed out of the interpreter ... this is bad, VERY VERY VERY bad");
            writeln("It means we have missed to fixup jumps or did not emit a return or something along those lines");
        }
        static if (abortOnCritical)
            assert(0);
        else
            return null;
    }

    if (value.vType == BCValueType.Error)
    {
        assert(value.type == i32Type);
        assert(value.imm32, "Errors are 1 based indexes");
        import ddmd.ctfeexpr : CTFEExp;

        auto err = _sharedCtfeState.errors[value.imm32 - 1];
        import ddmd.errors;

        uint e1;
        uint e2;

        if (errorValues)
        {
            e1 = (*errorValues)[0].imm32;
            e2 = (*errorValues)[1].imm32;
        }
        else
        {
            // HACK
            // Bailing out if we have no error values.
            // this is not good!
            // it indicates that we miscompile something!
            return null;
        }
        if (err.msg.ptr)
            error(err.loc, err.msg.ptr, e1, e2);

        return CTFEExp.cantexp;
    }

    Expression createArray(BCValue arr, Type elmType)
    {
        ArrayLiteralExp arrayResult;
        auto baseType = _sharedCtfeState.btv.toBCType(elmType);
        auto elmLength = _sharedCtfeState.size(baseType);
        auto arrayLength = heapPtr._heap[arr.heapAddr.addr];
        auto arrayBase = heapPtr._heap[arr.heapAddr.addr + 4];
        debug (ctfe)
        {
            import std.stdio;

            writeln("value ", value.toString);
        }
        debug (ctfe)
        {
            import std.stdio;

            foreach (idx; 0 .. heapPtr.heapSize)
            {
                // writefln("%d %x", idx, heapPtr._heap[idx]);
            }
        }

        Expressions* elmExprs = new Expressions();

        uint offset = 0;
        debug (ctfe)
        {
            import std.stdio;

            writeln("building Array of Length ", arrayLength);
        }
        /* import std.stdio;
            writeln("HeapAddr: ", value.heapAddr.addr);
            writeln((cast(char*)(heapPtr._heap.ptr + value.heapAddr.addr + 1))[0 .. 64]);
            */

        foreach (idx; 0 .. arrayLength)
        {
            /*    if (elmLength == 1)
                {
                    elmExprs.insert(idx,
                        toExpression(imm32((heapPtr._heap[value.heapAddr.addr + offset] >> ((idx-1 % 4) * 8)) & 0xFF),
                        tda.nextOf)
                    );
                    offset += !(idx % 4);
                }
                else */
            {
                elmExprs.insert(idx,
                    toExpression(imm32(*(heapPtr._heap.ptr + arrayBase + offset)),
                        elmType));
                offset += elmLength;
            }

        }

        arrayResult = new ArrayLiteralExp(Loc(), elmExprs);
        arrayResult.ownedByCtfe = OWNEDctfe;

        return arrayResult;
    }

    if (expressionType.isString)
    {
        import ddmd.lexer : Loc;

        auto offset = value.heapAddr.addr;

        debug (ctfe)
        {
            import std.stdio;

            writeln("offset : ", offset, "len : ", heapPtr._heap[offset]);
            writeln(heapPtr.heapSize,
                (cast(char*)(heapPtr._heap.ptr + offset + 1))[0 .. heapPtr._heap[offset]]);

        }

        auto length = heapPtr._heap.ptr[offset];
        //TODO consider to use allocmemory directly instead of going through druntime.

        auto resultString = (cast(void*)(heapPtr._heap.ptr + offset + 1))[0 .. length].dup;
        result = new StringExp(Loc(), resultString.ptr, length);
        (cast(StringExp) result).ownedByCtfe = OWNEDctfe;
    }
    else
        switch (expressionType.ty)
    {
    case Tstruct:
        {
            auto sd = (cast(TypeStruct) expressionType).sym;
            auto si = _sharedCtfeState.getStructIndex(sd);
            assert(si);
            BCStruct _struct = _sharedCtfeState .structTypes[si - 1];
            Expressions* elmExprs = new Expressions();
            uint offset = 0;
            foreach (idx, member; _struct.memberTypes[0 .. _struct.memberTypeCount])
            {
                auto type = sd.fields[idx].type;

                Expression elm = toExpression(
                    imm32(*(heapPtr._heap.ptr + value.heapAddr.addr + offset)), type);
                if (!elm)
                {
                    static if (bailoutMessages)
                    {
                        import std.stdio;
                        writeln("We could not covert the sub-expression of a struct of type ", type.toString);
                    }
                    return null;
                }
                elmExprs.insert(idx, elm);
                offset += align4(_sharedCtfeState.size(member));
            }
            result = new StructLiteralExp(Loc(), sd, elmExprs);
            (cast(StructLiteralExp) result).ownedByCtfe = OWNEDctfe;
        }
        break;
    case Tsarray:
        {
            auto tsa = cast(TypeSArray) expressionType;
            assert(heapPtr._heap[value.heapAddr.addr] == evaluateUlong(tsa.dim),
                "static arrayLength mismatch: " ~ to!string(heapPtr._heap[value.heapAddr.addr]) ~ " != " ~ to!string(
                    evaluateUlong(tsa.dim)));
           // result = createArray(value, tsa.nextOf);
        } break;
    case Tarray:
        {
            auto tda = cast(TypeDArray) expressionType;
            result = createArray(value, tda.nextOf);
        }
        break;
    case Tbool:
        {
            //assert(value.imm32 == 0 || value.imm32 == 1, "Not a valid bool");
            result = new IntegerExp(value.imm32);
        }
        break;
    case Tint32, Tuns32, Tint16, Tuns16, Tint8, Tuns8:
        {
            result = new IntegerExp(value.imm32);
        }
        break;
    case Tint64, Tuns64:
        {
            result = new IntegerExp(value.imm64);
        }
        break;
    case Tpointer:
        {
            //FIXME this will _probably_ only work for basic types with one level of indirection (eg, int*, uint*)
            if (expressionType.nextOf.ty == Tvoid)
            {
                static if (bailoutMessages)
                {
                    writeln("trying to build void ptr ... we cannot really do this");
                }
                return null;
            }
            result = new AddrExp(Loc.init,
                toExpression(imm32(*(heapPtr._heap.ptr + value.imm32)), expressionType.nextOf));
        }
        break;
    default:
        {
            debug (ctfe)
                assert(0, "Cannot convert to " ~ expressionType.toString!Type ~ " yet.");
        }
    }
    if (result)
        result.type = expressionType;

    return result;
}

extern (C++) final class BCTypeVisitor : Visitor
{
    alias visit = super.visit;
    Type topLevelAggregate;
    uint prevAggregateTypeCount;
    Type[32] prevAggregateTypes;

    const(BCType) toBCType(Type t, Type tla = null) /*pure*/
    {
        assert(t !is null);
        switch (t.ty)
        {
        case ENUMTY.Tbool:
            //return BCType(BCTypeEnum.i1);
            return BCType(BCTypeEnum.i32);
        case ENUMTY.Tchar:
            //return BCType(BCTypeEnum.c8);
        case ENUMTY.Twchar:
            //return BCType(BCTypeEnum.c16);
        case ENUMTY.Tdchar:
            //return BCType(BCTypeEnum.c32);
            return BCType(BCTypeEnum.Char);
        case ENUMTY.Tuns8:
            //return BCType(BCTypeEnum.u8);
        case ENUMTY.Tint8:
            //return BCType(BCTypeEnum.i8);
        case ENUMTY.Tuns16:
            //return BCType(BCTypeEnum.u16);
        case ENUMTY.Tint16:
            //return BCType(BCTypeEnum.i16);
        case ENUMTY.Tuns32:
            //return BCType(BCTypeEnum.u32);
        case ENUMTY.Tint32:
            return BCType(BCTypeEnum.i32);
        case ENUMTY.Tuns64:
            //return BCType(BCTypeEnum.u64);
        case ENUMTY.Tint64:
            return BCType(BCTypeEnum.i64);
        case ENUMTY.Tfloat32:
            //return BCType(BCTypeEnum.f32);
        case ENUMTY.Tfloat64:
            //return BCType(BCTypeEnum.f64);
        case ENUMTY.Tfloat80:
            //return BCType(BCTypeEnum.f64);
        case ENUMTY.Timaginary32:
        case ENUMTY.Timaginary64:
        case ENUMTY.Timaginary80:
        case ENUMTY.Tcomplex32:
        case ENUMTY.Tcomplex64:
        case ENUMTY.Tcomplex80:
            return BCType.init;
        case ENUMTY.Tvoid:
            return BCType(BCTypeEnum.Void);
        default:
            break;
        }
        // If we get here it's not a basic type;
        assert(!t.isTypeBasic(), "Is a basicType: " ~ (cast(ENUMTY) t.ty).to!string());
        if (t.isString)
        {
            return BCType.init; // for now we want to bail on every string!
            //return BCType(BCTypeEnum.String);
        }
        else if (t.ty == Tstruct)
        {
            if (!topLevelAggregate)
            {
                topLevelAggregate = t;
            }
            else if (topLevelAggregate == t)
            {
                // struct S { S s } is illegal!
                assert(0, "This should never happen");
            }
            auto sd = (cast(TypeStruct) t).sym;
            auto result = BCType(BCTypeEnum.Struct, _sharedCtfeState.getStructIndex(sd));
            topLevelAggregate = typeof(topLevelAggregate).init;
            return result;
        }
        else if (t.ty == Tarray)
        {
            auto tarr = (cast(TypeDArray) t);
            return BCType(BCTypeEnum.Slice, _sharedCtfeState.getSliceIndex(tarr));
        }
        else if (t.ty == Tenum)
        {
            return toBCType(t.toBasetype);
        }
        else if (t.ty == Tsarray)
        {
            auto tsa = cast(TypeSArray) t;
            return BCType(BCTypeEnum.Array, _sharedCtfeState.getArrayIndex(tsa));
        }
        else if (t.ty == Tpointer)
        {
            //if (t.nextOf.ty == Tint32 || t.nextOf.ty == Tuns32)
            //    return BCType(BCTypeEnum.i32Ptr);
            //else if (auto pi =_sharedCtfeState.getPointerIndex(cast(TypePointer)t))
            //{
            //return BCType(BCTypeEnum.Ptr, pi);
            //}
            //else
            {
                uint indirectionCount = 1;
                Type baseType = t.nextOf;
                while (baseType.ty == Tpointer)
                {
                    indirectionCount++;
                    baseType = baseType.nextOf;
                }
                _sharedCtfeState.pointerTypePointers[_sharedCtfeState.pointerCount] = cast(
                    TypePointer) t;
                _sharedCtfeState.pointerTypes[_sharedCtfeState.pointerCount++] = BCPointer(
                    baseType != topLevelAggregate ? toBCType(baseType) : BCType(BCTypeEnum.Struct,
                    _sharedCtfeState.structCount + 1), indirectionCount);
                return BCType(BCTypeEnum.Ptr, _sharedCtfeState.pointerCount);
            }
        }
        else if (t.ty == Tfunction)
        {
            return BCType(BCTypeEnum.Function);
        }

        debug (ctfe)
            assert(0, "NBT Type unsupported " ~ (cast(Type)(t)).toString);

        return BCType.init;
    }

    override void visit(StructDeclaration sd)
    {
        auto st = sharedCtfeState.beginStruct(sd);

        foreach (sMember; sd.fields)
        {
            if (sMember.type.ty == Tstruct && (cast(TypeStruct) sMember.type).sym == sd)
                assert(0, "recursive struct definition this should never happen");

            auto bcType = toBCType(sMember.type);
            st.addField(bcType, sMember._init ? !!sMember._init.isVoidInitializer() : false);
        }

        _sharedCtfeState.endStruct(&st);

    }

}

struct BCScope
{

    //    Identifier[64] identifiers;
    BCBlock[64] blocks;
}

debug = nullPtrCheck;
//debug = andand;
extern (C++) final class BCV(BCGenT) : Visitor
{
    uint unresolvedGotoCount;
    uint breakFixupCount;
    uint continueFixupCount;
    uint fixupTableCount;
    uint uncompiledFunctionCount;
    uint scopeCount;
    uint processedArgs;
    uint switchStateCount;
    uint currentFunction;

    BCGenT gen;
    alias gen this;

    // for now!

    BCValue[] arguments;
    BCType[] parameterTypes;

    //    typeof(this)* parent;

    bool processingArguments;
    bool insideArgumentProcessing;
    bool processingParameters;
    bool insideArrayLiteralExp;

    bool IGaveUp;

    void clear()
    {
        unresolvedGotoCount = 0;
        breakFixupCount = 0;
        continueFixupCount = 0;
        scopeCount = 0;
        fixupTableCount = 0;
        processedArgs = 0;
        switchStateCount = 0;
        currentFunction = 0;

        arguments = [];
        parameterTypes = [];

        processingArguments = false;
        insideArgumentProcessing = false;
        processingParameters = false;
        insideArrayLiteralExp = false;
        IGaveUp = false;
        discardValue = false;
        ignoreVoid = false;
        noRetval = false;

        lastConstVd = lastConstVd.init;
        unrolledLoopState = null;
        switchFixup = null;
        switchState = null;
        me = null;
        lastContinue = typeof(lastContinue).init;

        currentIndexed = BCValue.init;
        retval = BCValue.init;
        assignTo = BCValue.init;

        labeledBlocks.destroy();
        vars.destroy();
    }

    UnrolledLoopState* unrolledLoopState;
    SwitchState* switchState;
    SwitchFixupEntry* switchFixup;

    FuncDeclaration me;
    bool inReturnStatement;
    Expression lastExpr;

    UnresolvedGoto[ubyte.max] unresolvedGotos = void;
    BCAddr[ubyte.max] breakFixups = void;
    BCAddr[ubyte.max] continueFixups = void;
    BCScope[16] scopes = void;
    BoolExprFixupEntry[ubyte.max] fixupTable = void;
    UncompiledFunction[ubyte.max * 8] uncompiledFunctions = void;
    SwitchState[16] switchStates = void;

    alias visit = super.visit;

    const(BCType) toBCType(Type t)
    {
        auto bct = _sharedCtfeState.btv.toBCType(t);
        if (bct != BCType.init)
        {
            return bct;
        }
        else
        {
            bailout("Type unsupported " ~ (cast(Type)(t)).toString());
            return BCType.init;
        }
    }

    import ddmd.tokens;

    BCBlock[void* ] labeledBlocks;
    bool ignoreVoid;
    bool noRetval;
    BCValue[void* ] vars;
    BCValue _this;
    VarDeclaration lastConstVd;

    typeof(gen.genLabel()) lastContinue;
    BCValue currentIndexed;

    BCValue retval;
    BCValue assignTo;

    bool discardValue = false;

    debug (nullPtrCheck)
    {
        import ddmd.lexer : Loc;

        void Load32(BCValue _to, BCValue from, size_t line = __LINE__)
        {
            Assert(from.i32, _sharedCtfeState.addError(Loc.init,
                    "Load Source may not be null - target: " ~ to!string(_to.stackAddr) ~ " inLine: " ~ to!string(line)));
            gen.Load32(_to, from);
        }

        void Store32(BCValue _to, BCValue value, size_t line = __LINE__)
        {
            Assert(_to.i32, _sharedCtfeState.addError(Loc.init,
                    "Store Destination may not be null - from: " ~ to!string(value.stackAddr) ~ " inLine: " ~ to!string(line)));
            gen.Store32(_to, value);
        }

    }

    static if (is(gen.Supports64BitCells) && gen.Supports64BitCalls)
    {
        void Load64(BCValue _to, BCValue from)
        {
            Load32(_to.i32, from); // load lower 32bit
            auto upperAddr = genTemporary(i32Type);
            auto upperVal = genTemporary(i32Type);
            Add3(upperAddr, from, imm32(4));
            Load32(upperVal, upperAddr);
            SetHigh(_to, upperVal);
        }

        void Store64(BCValue _to, BCValue from)
        {
            Store32(_to, from.i32); // load lower 32bit
            auto upperAddr = genTemporary(i32Type);
            auto upperVal = genTemporary(i32Type);
            Add3(upperAddr, _to, imm32(4));
            SetHigh(from, upperVal);
            Store32(upperAddr, upperVal);
        }
    }
    else
    {
        void Load64(BCValue _to, BCValue from)
        {
            bailout("Load64 unsupported by " ~ BCGenT.stringof);
        }

        void Store64(BCValue _to, BCValue from)
        {
            bailout("Store64 unsupported by " ~ BCGenT.stringof);
        }
    }

    void doFixup(uint oldFixupTableCount, BCLabel* ifTrue, BCLabel* ifFalse)
    {
        foreach (fixup; fixupTable[oldFixupTableCount .. fixupTableCount])
        {
            if (fixup.conditional.ifTrue)
            {
                endCndJmp(fixup.conditional, ifTrue ? *ifTrue : genLabel());
            }
            else
            {
                endCndJmp(fixup.conditional, ifFalse ? *ifFalse : genLabel());
            }

            --fixupTableCount;
        }
    }

    extern (D) void bailout(bool value, const(char)[] message, size_t line = __LINE__, string pfn = __PRETTY_FUNCTION__)
    {
        if (value)
        {
            bailout(message, line, pfn);
        }
    }

    extern (D) void bailout(const(char)[] message, size_t line = __LINE__, string pfn = __PRETTY_FUNCTION__)
    {
        IGaveUp = true;
        const fnIdx = _sharedCtfeState.getFunctionIndex(me);

        enum headLn = 58;
        if (pfn.length > headLn)
        {
            import std.string : indexOf;
            auto offset = 50;
            auto begin = pfn[offset .. $].indexOf('(') + offset + 1;
            auto end = pfn[begin .. $].indexOf(' ') + begin;
            pfn = pfn[begin .. end];
        }

        if (fnIdx)
            static if (is(BCFunction))
            {
                _sharedCtfeState.functions[fnIdx - 1] = BCFunction(null);
            }
        debug (ctfe)
        {
            assert(0, "bailout on " ~ pfn ~ " (" ~ to!string(line) ~ "): " ~ message);
        }
        else
        {
            import std.stdio;
            static if (bailoutMessages)
                writefln("bailout on %s (%d): %s", pfn, line, message);
        }
    }

    void StringEq(BCValue retval, BCValue lhs, BCValue rhs)
    {
        static if (is(typeof(StrEq3) == function)
                && is(typeof(StrEq3(BCValue.init, BCValue.init, BCValue.init)) == void))
        {
            StrEq3(retval, lhs, rhs);
        }

        else
        {
            import ddmd.ctfe.bc_macro : StringEq3Macro;

            bool wasInit;
            if (!retval)
            {
                wasInit = true;
                retval = genTemporary(i32Type);
            }
            StringEq3Macro(&gen, retval, lhs, rhs);
            if (wasInit)
            {
                Eq3(BCValue.init, retval, imm32(1));
            }
        }
    }

public:

/*    this(FuncDeclaration fd, Expression _this)
    {
        me = fd;
        if (_this)
            this._this = _this;
    }
*/
    void beginParameters()
    {
        processingParameters = true;
    }

    void endParameters()
    {
        processingParameters = false;
        // add this Pointer as last parameter
        assert(me);
        if (me.vthis)
        {
            _this = genParameter(toBCType(me.vthis.type));
            setVariable(me.vthis, _this);
        }
    }

    void beginArguments()
    {
        processingArguments = true;
        insideArgumentProcessing = true;
    }

    void endArguments()
    {
        processedArgs = 0;
        processingArguments = false;
        insideArgumentProcessing = false;
    }

    BCValue getVariable(VarDeclaration vd)
    {
        import ddmd.declaration : STCmanifest, STCstatic, STCimmutable;
        if (vd.storage_class & STCref)
        {
            if (toBCType(vd.type) != i32Type)
            {
                bailout("We can only handle 32bit refs for now");
                return BCValue.init;
            }
        }

        if (vd.storage_class & STCstatic && !(vd.storage_class & STCimmutable))
        {
            bailout("cannot handle static variables");
            return BCValue.init;
        }

        if (auto value = (cast(void*) vd) in vars)
        {
            if (vd.storage_class & STCref && !value.heapRef)
            {
             //   assert(0, "We got a ref and the heapRef is not set this is BAD!");
            }
            return *value;
        }
        else if ((vd.isDataseg() || vd.storage_class & STCmanifest) && !vd.isCTFE() && vd._init)
        {
            if (vd == lastConstVd)
                bailout("circular initialisation apperantly");

            lastConstVd = vd;
            if (auto ci = vd.getConstInitializer())
            {
                return genExpr(ci);
            }

            return BCValue.init;
        }
        else
        {
            return BCValue.init;
        }
    }
    /*
    BCValue pushOntoHeap(BCValue v)
    {
        assert(isBasicBCType(toBCType(v)), "For now only basicBCTypes are supported");

    }
*/
    BCValue genExpr(Expression expr)
    {

        debug (ctfe)
        {
            import std.stdio;
        }
        auto oldRetval = retval;

        if (processingArguments)
        {
            debug (ctfe)
            {
                import std.stdio;

                //    writeln("Arguments ", arguments);
            }
            if (processedArgs != arguments.length)
            {

                processingArguments = false;
                assert(processedArgs < arguments.length);
                assignTo = arguments[processedArgs++];
                assert(expr);
                expr.accept(this);
                processingArguments = true;

            }
            else
            {
                bailout("passed too many arguments");
            }
        }
        else
        {

            if (expr)
                expr.accept(this);
        }
        debug (ctfe)
        {
            import std.stdio;
            writeln("expr: ", expr.toString, " == ", retval);
        }
        //        assert(!discardValue || retval.vType != BCValueType.Unknown);
        BCValue ret = retval;
        retval = oldRetval;

        //        if (processingArguments) {
        //            arguments ~= retval;
        //            assert(arguments.length <= parameterTypes.length, "passed to many arguments");
        //        }

        return ret;
    }

    static if (is(BCFunction) && is(typeof(_sharedCtfeState.functionCount)))
    {
        void addUncompiledFunction(FuncDeclaration fd, int* fnIdxP)
        {
            assert(*fnIdxP == 0, "addUncompiledFunction has to called with *fnIdxP == 0");
            if (uncompiledFunctionCount >= uncompiledFunctions.length - 64)
            {
                bailout("UncompiledFunctions overflowed");
                return ;
            }

            if (!fd)
                return ;

            if (!fd.functionSemantic3())
            {
                bailout("could not interpret (did not pass functionSemantic3())" ~ fd.getIdent.toString);
                return ;
            }

            if (fd.hasNestedFrameRefs /*|| fd.isNested*/)
            {
                bailout("cannot deal with closures of any kind: " ~ fd.toString);
                return ;
            }

            if (fd.fbody)
            {
                const fnIdx = ++_sharedCtfeState.functionCount;
                _sharedCtfeState.functions[fnIdx - 1] = BCFunction(cast(void*) fd);
                uncompiledFunctions[uncompiledFunctionCount++] = UncompiledFunction(fd, fnIdx);
                *fnIdxP = fnIdx;
            }
            else
            {
                bailout("Null-Body: probably builtin: " ~ fd.toString);
            }
        }
    }
    else
    {
        void addUncompiledFunction(FuncDeclaration fd, int *fnIdxP)
        {
            assert(0, "We don't support Functions!\nHow do you expect me to add a function ?");
        }
    }

    void compileUncompiledFunctions()
    {
        uint lastUncompiledFunction;
    LuncompiledFunctions :
        foreach (uf; uncompiledFunctions[lastUncompiledFunction .. uncompiledFunctionCount])
        {
            if (_blacklist.isInBlacklist(uf.fd.ident))
            {
                bailout("Bailout on blacklisted");
                return;
            }

            //assert(!me, "We are not clean!");
            me = uf.fd;
            beginParameters();
            auto parameters = uf.fd.parameters;
            if (parameters)
                foreach (i, p; *parameters)
            {
                debug (ctfe)
                {
                    import std.stdio;

                    writeln("uc parameter [", i, "] : ", p.toString);
                }
                p.accept(this);
            }
            endParameters();
            if (parameters)
                linkRefsCallee(parameters);

            auto fnIdx = uf.fn;
            beginFunction(fnIdx - 1, cast(void*)uf.fd);
            uf.fd.fbody.accept(this);
            auto osp = sp;

            if (uf.fd.type.nextOf.ty == Tvoid)
            {
                // insert a dummy return after void functions because they can omit a returnStatement
                Ret(bcNull);
            }
            endFunction();
            lastUncompiledFunction++;
            if (IGaveUp)
            {
                bailout("A called function bailedout: " ~ uf.fd.toString);
                return ;
            }

            static if (is(BCGen))
            {
                _sharedCtfeState.functions[fnIdx - 1] = BCFunction(cast(void*) uf.fd,
                    fnIdx, BCFunctionTypeEnum.Bytecode,
                    cast(ushort) (parameters ? parameters.dim : 0), osp.addr, //FIXME IMPORTANT PERFORMANCE!!!
                    // get rid of dup!
                    byteCodeArray[0 .. ip].idup);
            }
            else
            {
                _sharedCtfeState.functions[fnIdx - 1] = BCFunction(cast(void*) uf.fd);
            }
            clear();

        }

        if (uncompiledFunctionCount > lastUncompiledFunction)
            goto LuncompiledFunctions;

        clearArray(uncompiledFunctions, uncompiledFunctionCount);
        // not sure if the above clearArray does anything
        uncompiledFunctionCount = 0;
    }

    override void visit(FuncDeclaration fd)
    {
        import ddmd.identifier;

        //HACK this filters out functions which I know produce incorrect results
        //this is only so I can see where else are problems.
        assert(!me || me == fd);
        me = fd;
        if (_blacklist.isInBlacklist(fd.ident))
        {
            bailout("Bailout on blacklisted");
            return;
        }
        import std.stdio;
        if (insideFunction)
        {
            auto fnIdx = _sharedCtfeState.getFunctionIndex(fd);
            addUncompiledFunction(fd, &fnIdx);
            return ;
        }

        //writeln("going to eval: ", fd.toString);
        if (auto fbody = fd.fbody.isCompoundStatement)
        {
            beginParameters();
            if (fd.parameters)
                foreach (i, p; *(fd.parameters))
                {
                    debug (ctfe)
                    {
                        import std.stdio;

                        writeln("parameter [", i, "] : ", p.toString);
                    }
                    p.accept(this);
                }
            endParameters();
            debug (ctfe)
            {
                import std.stdio;

                writeln("ParameterType : ", parameterTypes);
            }
            import std.stdio;
            assert(me, "We did not set ourselfs");
            auto fnIdx = _sharedCtfeState.getFunctionIndex(me);
            static if (is(typeof(_sharedCtfeState.functionCount)) && cacheBC)
            {
                fnIdx = fnIdx ? fnIdx : ++_sharedCtfeState.functionCount;
            }
            else
            {
                fnIdx = 1;
            }
            beginFunction(fnIdx - 1, cast(void*)fd);
            visit(fbody);
            if (fd.type.nextOf.ty == Tvoid)
            {
                // insert a dummy return after void functions because they can omit a returnStatement
                Ret(bcNull);
            }
            auto osp2 = sp.addr;
            endFunction();
            if (IGaveUp)
            {
                debug (ctfe)
                {
                    static if (UsePrinterBackend)
                        writeln(result);
                    else static if (UseCBackend)
                        writeln(code);
                    else static if (UseLLVMBackend)
                    {
                    }
                    else
                        writeln(printInstructions(byteCodeArray[0 .. ip]));
                    static if (bailoutMessages)
                        writeln("Gave up!");
                }
                return;
            }

            static if (is(typeof(_sharedCtfeState.functions)))
            {
                //FIXME IMPORTANT PERFORMANCE!!!
                // get rid of dup!

                auto myPTypes = parameterTypes.dup;
                auto myArgs = arguments.dup;
static if (is(BCGen))
{
                auto myCode = byteCodeArray[0 .. ip].idup;
                auto myIp = ip;
}
                //FIXME IMPORTANT PERFORMANCE!!!
                // get rid of dup!

                debug (ctfe)
                {
                    writeln("FnCnt: ", _sharedCtfeState.functionCount);
                }
                static if (cacheBC)
                {
                    static if (is(BCGen))
                    {
                        _sharedCtfeState.functions[fnIdx - 1] = BCFunction(cast(void*) fd,
                            fnIdx, BCFunctionTypeEnum.Bytecode,
                            cast(ushort) parameterTypes.length, osp2,
                            myCode);
                        clear();
                    }
                    else
                    {
                        _sharedCtfeState.functions[fnIdx - 1] = BCFunction(cast(void*) fd);
                    }

                    compileUncompiledFunctions();

                    parameterTypes = myPTypes;
                    arguments = myArgs;
static if (is(BCGen))
{
                    //FIXME PERFORMACE get RID of this loop!
                    foreach(i,c;myCode)
                    {
                        byteCodeArray[i] = c;
                    }
                    ip = myIp;
}
                }
                else
                {
                    //static assert(0, "No functions for old man");
                }
            }
        }
    }

    override void visit(BinExp e)
    {
        debug (ctfe)
        {
            import std.stdio;

            writefln("Called visit(BinExp) %s ... \n\tdiscardReturnValue %d",
                e.toString, discardValue);
            writefln("(BinExp).Op: %s", e.op.to!string);

        }
        bool wasAssignTo;
        if (assignTo)
        {
            wasAssignTo = true;
            retval = assignTo;
            assignTo = BCValue.init;
        }
        else
        {
            if (!noRetval)
                retval = genTemporary(toBCType(e.type));
        }
        switch (e.op)
        {

        case TOK.TOKplusplus:
            {
                const oldDiscardValue = discardValue;
                discardValue = false;
                auto expr = genExpr(e.e1);
                if (!canWorkWithType(expr.type) || !canWorkWithType(retval.type))
                {
                    bailout("++ only i32 is supported not " ~ to!string(expr.type.type));
                    return;
                }
                assert(expr.vType != BCValueType.Immediate,
                    "++ does not make sense as on an Immediate Value");

                discardValue = oldDiscardValue;
                Set(retval, expr);

                Add3(expr, expr, imm32(1));

            }
            break;
        case TOK.TOKminusminus:
            {
                const oldDiscardValue = discardValue;
                discardValue = false;
                auto expr = genExpr(e.e1);
                if (!canWorkWithType(expr.type) || !canWorkWithType(retval.type))
                {
                    bailout("-- only i32 is supported not " ~ to!string(expr.type.type));
                    return;
                }
                assert(expr.vType != BCValueType.Immediate,
                    "-- does not make sense as on an Immediate Value");

                discardValue = oldDiscardValue;
                Set(retval, expr);

                Sub3(expr, expr, imm32(1));
            }
            break;
        case TOK.TOKequal, TOK.TOKnotequal:
            {

                if (e.e1.type.isString && e.e2.type.isString)
                {
                    auto lhs = genExpr(e.e1);
                    auto rhs = genExpr(e.e2);
                    if (!lhs || !rhs)
                    {
                        bailout("could not gen lhs or rhs for " ~ e.toString);
                        return ;
                    }
                    StringEq(retval, lhs, rhs);
                }
                else if (canHandleBinExpTypes(toBCType(e.e1.type), toBCType(e.e2.type)))
                {
                    goto case TOK.TOKadd;
                }
            }
            break;
        case TOK.TOKquestion:
            {
                auto ce = cast(CondExp) e;
                auto cond = genExpr(ce.econd);
                debug (ctfe)
                    assert(cond);
                    else if (!cond)
                    {
                        bailout("Conditional in ? : could not be evaluated");
                        return;
                    }

                auto cj = beginCndJmp(cond ? cond.i32 : cond, false);
                auto lhsEval = genLabel();
                auto lhs = genExpr(e.e1);
                // FIXME this is a hack we should not call Set this way
                Set(retval.i32, lhs.i32);
                auto toend = beginJmp();
                auto rhsEval = genLabel();
                auto rhs = genExpr(e.e2);
                // FIXME this is a hack we should not call Set this way
                Set(retval.i32, rhs.i32);
                endCndJmp(cj, rhsEval);
                endJmp(toend, genLabel());
            }
            break;
        case TOK.TOKcat:
            {
                bailout("We don't handle ~ right now");
                auto lhs = genExpr(e.e1);
                auto rhs = genExpr(e.e2);
                if (!lhs || !rhs)
                {
                    bailout("bailout because either lhs or rhs for ~ could not be generated");
                    return ;
                }
                if (lhs.type.type != BCTypeEnum.Slice && (lhs.type.typeIndex <= _sharedCtfeState.sliceCount))
                {
                    bailout("lhs for concat has to be a slice not: " ~ to!string(lhs.type.type));
                    return;
                }
                auto lhsBaseType = _sharedCtfeState.sliceTypes[lhs.type.typeIndex - 1].elementType;
                if (lhsBaseType.type != BCTypeEnum.i32)
                {
                    bailout("for now only append to uint[] is supported not: " ~ to!string(lhsBaseType.type));
                    return ;
                }
                if (rhs.type.type != BCTypeEnum.Slice && rhs.type.type != BCTypeEnum.Array)
                {
                    bailout("for now only concat between T[] and T[] is supported not: " ~ to!string(lhs.type.type) ~" and " ~ to!string(rhs.type.type) ~ e.toString);
                    return ;
/*
                        // a single compatble element
                        // TODO use better memory management for slices don't just copy everything!!!
                        auto oneElementSlicePtr = genTemporary(i32Type);
                        auto oneElementSliceElement = genTemporary(i32Type);
                        //FIXME this code does currently only work with uint or int;
                        Alloc(oneElementSlicePtr, imm32(8));
                        Add3(oneElementSliceElement, oneElementSlicePtr, imm32(4));
                        Store32(oneElementSlicePtr, imm32(1));
                        Store32(oneElementSliceElement, rhs);
                        rhs = oneElementSlicePtr;
                        rhs.type = lhs.type;
                        rhs.vType = lhs.vType;
*/
                }

                auto rhsBaseType = _sharedCtfeState.elementType(rhs.type);
                if (canWorkWithType(lhsBaseType) && canWorkWithType(rhsBaseType)
                        && basicTypeSize(lhsBaseType) == basicTypeSize(rhsBaseType))
                {
                    Cat(retval, lhs, rhs, basicTypeSize(lhsBaseType));
                }
                else
                {
                    bailout("We cannot cat " ~ to!string(lhsBaseType) ~ " and " ~ to!string(rhsBaseType));
                    return ;
                }
            }
            break;

        case TOK.TOKadd, TOK.TOKmin, TOK.TOKmul, TOK.TOKdiv, TOK.TOKmod,
                TOK.TOKand, TOK.TOKor, TOK.TOKxor, TOK.TOKshr, TOK.TOKshl:
                auto lhs = genExpr(e.e1);
            auto rhs = genExpr(e.e2);
            //FIXME IMPORRANT
            // The whole rhs == retval situation should be fixed in the bc evaluator
            // since targets with native 3 address code can do this!
            if (!lhs || !rhs)
            {
                bailout("could not gen lhs or rhs for " ~ e.toString);
                return ;
            }

            if (wasAssignTo && rhs == retval)
            {
                auto retvalHeapRef = retval.heapRef;
                retval = genTemporary(rhs.type);
                retval.heapRef = retvalHeapRef;
            }

            if (canHandleBinExpTypes(lhs.type.type, rhs.type.type) && canWorkWithType(retval.type))
            {
                const oldDiscardValue = discardValue;
                discardValue = false;
                /*debug (ctfe)
                        assert(!oldDiscardValue, "A lone BinExp discarding the value is strange");
                    */
                switch (cast(int) e.op)
                {
                case TOK.TOKequal:
                    {
                        Eq3(retval, lhs, rhs);
                    }
                    break;

                case TOK.TOKnotequal:
                    {
                        Neq3(retval, lhs, rhs);
                    }
                    break;
                case TOK.TOKmod:
                    {
                        Mod3(retval, lhs, rhs);
                    }
                    break;

                case TOK.TOKadd:
                    {
                        Add3(retval, lhs, rhs);
                    }
                    break;
                case TOK.TOKmin:
                    {
                        Sub3(retval, lhs, rhs);
                    }
                    break;
                case TOK.TOKmul:
                    {
                        Mul3(retval, lhs, rhs);
                    }
                    break;
                case TOK.TOKdiv:
                    {
                        Div3(retval, lhs, rhs);
                    }
                    break;

                case TOK.TOKand:
                    {
                        And3(retval, lhs, rhs);
                    }
                    break;

                case TOK.TOKor:
                    {
/*
                        static if (is(BCGen))
                            if (lhs.type.type == BCTypeEnum.i32 || rhs.type.type == BCTypeEnum.i32)
                                bailout("BCGen does not suppport 32bit bit-operations");
*/
                        Or3(retval, lhs, rhs);
                    }
                    break;

                case TOK.TOKxor:
                    {
                        Xor3(retval, lhs, rhs);
                    }
                    break;

                case TOK.TOKshr:
                    {
                        auto maxShift = imm32(basicTypeSize(lhs.type) * 8 - 1);
                        Le3(BCValue.init, rhs, maxShift);
                        Assert(BCValue.init,
                            _sharedCtfeState.addError(e.loc,
                            "%d out of range(0..%d)", rhs, maxShift));

                        Rsh3(retval, lhs, rhs);
                    }
                    break;

                case TOK.TOKshl:
                    {
                        auto maxShift = imm32(basicTypeSize(lhs.type) * 8 - 1);
                        Le3(BCValue.init, rhs, maxShift);
                        Assert(BCValue.init,
                            _sharedCtfeState.addError(e.loc,
                            "%d out of range(0..%d)", rhs, maxShift));

                        Lsh3(retval, lhs, rhs);
                    }
                    break;
                default:
                    {
                        bailout("Binary Expression " ~ to!string(e.op) ~ " unsupported");
                        return;
                    }
                }
                discardValue = oldDiscardValue;
            }

            else
            {
                bailout("Only binary operations on i32s are supported -- " ~ lhs.type.type.to!string ~ " :: " ~ rhs.type.type.to!string );
                return;
            }

            break;

        case TOK.TOKoror:
            {
                bailout("|| is unsupported at the moment");
            }
            break;

            debug (andand)
            {
        case TOK.TOKandand:
                {
                    noRetval = true;
                    // If lhs is false jump to false
                    // If lhs is true keep going
                    const oldFixupTableCount = fixupTableCount;

                    if (!lastExpr || getBoolExprLhs(e.e2) != getBoolExprRhs(e.e1))
                    {
                        auto lhs = genExpr(e.e1);
                        if (!lhs || !canWorkWithType(lhs.type))
                        {
                            bailout("could not gen lhs or could not handle it's type " ~ e.toString);
                            return ;
                        }
                        lastExpr = e.e1;

                        //auto afterLhs = genLabel();
                        //doFixup(oldFixupTableCount, &afterLhs, null);
                        fixupTable[fixupTableCount++] = BoolExprFixupEntry(beginCndJmp(lhs,
                            false));
                    }
                    //HACK HACK HACK
                    if (getBoolExprLhs(e.e1) == e.e1)
                    {
                        auto rhs = genExpr(e.e2);
                        if (!rhs || !canWorkWithType(rhs.type))
                        {
                            bailout("could not gen rhs or could not handle it's type " ~ e.toString);
                            return ;
                        }
                        //lastExpr = e.e2;

                        //auto afterRhs = genLabel();

                        //doFixup(oldFixupTableCount, &afterRhs, null);
                        fixupTable[fixupTableCount++] = BoolExprFixupEntry(beginCndJmp(rhs,
                            false));
                    }
                    noRetval = false;
                }

                break;
            }
        default:
            {
                bailout("BinExp.Op " ~ to!string(e.op) ~ " not handeled -- " ~ e.toString);
            }
        }

    }

    override void visit(SymOffExp se)
    {
        //bailout();
        auto vd = se.var.isVarDeclaration();
        auto fd = se.var.isFuncDeclaration();
        if (vd)
        {
            auto v = getVariable(vd);
            //retval = BCValue(v.stackAddr

            if (v)
            {
                _sharedCtfeState.pointerTypes[_sharedCtfeState.pointerCount++] = BCPointer(v.type, 1);
                retval.type = BCType(BCTypeEnum.Ptr, _sharedCtfeState.pointerCount);

                bailout(_sharedCtfeState.size(v.type) < 4, "only addresses of 32bit values or less are supported for now: " ~ se.toString);
                auto addr = genTemporary(i32Type);
                Alloc(addr, imm32(_sharedCtfeState.size(v.type)));
                Store32(addr, v);
                v.heapRef = BCHeapRef(addr);

                setVariable(vd, v);
                // register as pointer and set the variable to pointer as well;
                // since it has to be promoted to heap value now.
                retval = addr;


            }
            else
            {
                bailout("no valid variable for " ~ se.toString);
            }

        }
        else if (fd)
        {
            auto fnIdx = _sharedCtfeState.getFunctionIndex(fd);
            if (!fnIdx)
            {
                assert(!insideArgumentProcessing, "For now we must _never_ have to gen a function while inside argument processing");
                addUncompiledFunction(fd, &fnIdx);
            }
            bailout(!fnIdx, "Function could not be generated: -- " ~ fd.toString);
            BCValue fnPtr;
            if (!insideArgumentProcessing)
            {
                fnPtr = genTemporary(i32Type);
                Alloc(fnPtr, imm32(4));
                Store32(fnPtr, imm32(fnIdx));
            }
            else
            {
                fnPtr = imm32(_sharedCtfeState.heap.heapSize);
                _sharedCtfeState.heap._heap[_sharedCtfeState.heap.heapSize] = fnIdx;
                _sharedCtfeState.heap.heapSize += 4;
                //compileUncompiledFunctions();
            }
            retval = fnPtr;
            //retval.type.type = BCTypeEnum.Function; // ?
        }
        else
        {
            import ddmd.asttypename;
            bailout(se.var.toString() ~ " is not a variable declarartion but a " ~ astTypeName(se.var));
        }

    }

    override void visit(IndexExp ie)
    {

        debug (ctfe)
        {
            import std.stdio;

            writefln("IndexExp %s ... \n\tdiscardReturnValue %d", ie.toString, discardValue);
            writefln("ie.type : %s ", ie.type.toString);
        }

        //first do the ArgumentProcessing Path
        //We cannot emit any calls to the BCgen here
        //Everything has to be of made up of immediates
        if (insideArgumentProcessing)
        {
            if (ie.e1.op == TOKvar && ie.e2.op == TOKint64)
            {
                auto idx = cast(uint)(cast(IntegerExp) ie.e2).toInteger;
                if (auto vd = (cast(VarExp) ie.e1).var.isVarDeclaration)
                {
                    import ddmd.declaration : STCmanifest;

                    if ((vd.isDataseg() || vd.storage_class & STCmanifest) && !vd.isCTFE())
                    {
                        auto ci = vd.getConstInitializer();
                        if (ci && ci.op == TOKarrayliteral)
                        {
                            auto al = cast(ArrayLiteralExp) ci;
                            //auto galp = _sharedCtfeState.getGlobalArrayLiteralPointer(al);
                            retval = genExpr(al.elements.opIndex(idx));
                            return ;
                        }
                    }
                }
            }
            assert(0, "Arguments are not allowed to go here ... they shall not pass");
        }

        auto indexed = genExpr(ie.e1);

        if (!indexed || indexed.vType == BCValueType.VoidValue)
        {
            bailout("could not create indexed variable from: " ~ ie.e1.toString);
            return ;
        }
        auto length = getLength(indexed);

        currentIndexed = indexed;
        debug (ctfe)
        {
            import std.stdio;

            writeln("IndexedType", indexed.type.type.to!string);
        }
        if (!(indexed.type.type == BCTypeEnum.String
                || indexed.type.type == BCTypeEnum.Array || indexed.type.type == BCTypeEnum.Slice))
        {
            bailout("Unexpected IndexedType: " ~ to!string(indexed.type.type) ~ " ie: " ~ ie
                .toString);
            return;
        }

        bool isString = (indexed.type.type == BCTypeEnum.String);
        //FIXME check if Slice.ElementType == Char;
        //and set isString to true;
        auto idx = genExpr(ie.e2).i32; // HACK
        version (ctfe_noboundscheck)
        {
        }
        else
        {
            Lt3(BCValue.init, idx, length);
            Assert(BCValue.init, _sharedCtfeState.addError(ie.loc,
                "ArrayIndex %d out of bounds %d", idx, length));
        }
        BCArray* arrayType;
        BCSlice* sliceType;

        if (indexed.type.type == BCTypeEnum.Array)
        {
            arrayType = &_sharedCtfeState.arrayTypes[indexed.type.typeIndex - 1];

            debug (ctfe)
            {
                import std.stdio;

                if (arrayType)
                    writeln("arrayType: ", *arrayType);
            }
        }
        else if (indexed.type.type == BCTypeEnum.Slice)
        {
            sliceType = &_sharedCtfeState.sliceTypes[indexed.type.typeIndex - 1];
            debug (ctfe)
            {
                import std.stdio;

            //    writeln(_sharedCtfeState.sliceTypes[0 .. 4]);
                if (sliceType)
                    writeln("sliceType ", (*sliceType).elementType.type, " -- ", sliceType - &_sharedCtfeState.sliceTypes[0], " | ", indexed.type.typeIndex);

            }

        }
        auto ptr = genTemporary(BCType(BCTypeEnum.i32));
        //We set the ptr already to the beginning of the array;
        scope (exit)
        {
            //removeTemporary(ptr);
        }
        auto elmType = arrayType ? arrayType.elementType : (
            sliceType ? sliceType.elementType : BCType(BCTypeEnum.Char));
        auto oldRetval = retval;
        retval = assignTo ? assignTo : genTemporary(elmType);
        //        if (elmType.type == BCTypeEnum.i32)
        {
            debug (ctfe)
            {
                writeln("elmType: ", elmType.type);
            }

            // We add one to go over the length;
            auto offset = genTemporary(i32Type);

            if (!isString)
            {
                if (!arrayType && !sliceType)
                {
                    bailout("no array type or sliceType for " ~ ie.toString);
                }
                int elmSize = sharedCtfeState.size(elmType);
                assert(cast(int) elmSize > -1);
                elmSize = align4(elmSize);

                //elmSize = (elmSize / 4 > 0 ? elmSize / 4 : 1);
                Mul3(offset, idx, imm32(elmSize));
                Add3(ptr, offset, getBase(indexed));
                Load32(retval, ptr);
            }
            else
            {

                bailout("String-Indexing does not work without UTF support afterall");
                //TODO assert that idx is not out of bounds;
                //auto inBounds = genTemporary(BCType(BCTypeEnum.i1));
                //auto arrayLength = genTemporary(BCType(BCTypeEnum.i32));
                //Load32(arrayLength, indexed.i32);
                //Lt3(inBounds,  idx, arrayLength);
                Add3(ptr, indexed.i32, bcOne);

                auto modv = genTemporary(BCType(BCTypeEnum.i32));
                Mod3(modv, idx, bcFour);
                Div3(offset, idx, bcFour);
                Add3(ptr, ptr, offset);

                Load32(retval, ptr);
                //TODO use UTF8 intrinsic!
                Byte3(retval, retval, modv);
                //removeTemporary(modv);
                //removeTemporary(tmpElm);

            }
            /*
        else
        {
            bailout("Type of IndexExp unsupported " ~ ie.e1.type.toString);
        }*/
        }
    }

    void fixupBreak(uint oldBreakFixupCount, BCLabel breakHere)
    {
        foreach (Jmp; breakFixups[oldBreakFixupCount .. breakFixupCount])
        {
            endJmp(Jmp, breakHere);
        }
        breakFixupCount = oldBreakFixupCount;
    }

    void fixupContinue(uint oldContinueFixupCount, BCLabel continueHere)
    {
        lastContinue = continueHere;
        foreach (Jmp; continueFixups[oldContinueFixupCount .. continueFixupCount])
        {
            endJmp(Jmp, continueHere);
        }
        continueFixupCount = oldContinueFixupCount;
    }

    BCBlock genBlock(Statement stmt, bool setCurrent = false,
        bool costumBreakContinue = false)
    {
        BCBlock result;
        const oldBreakFixupCount = breakFixupCount;
        const oldContinueFixupCount = continueFixupCount;
        auto oldSwitchFixup = switchFixup;
        if (setCurrent)
        {
            switchFixup = null;
        }
        result.begin = genLabel();
        stmt.accept(this);
        result.end = genLabel();

        // Now let's fixup thoose breaks
        if (setCurrent)
        {
            switchFixup = oldSwitchFixup;
            if (!costumBreakContinue)
            {
                fixupContinue(oldContinueFixupCount, result.begin);
                fixupBreak(oldBreakFixupCount, result.end);
            }
        }

        return result;
    }

    override void visit(ForStatement fs)
    {
        debug (ctfe)
        {
            import std.stdio;

            writefln("ForStatement %s", fs.toString);
        }

        if (fs._init)
        {
            (fs._init.accept(this));
        }

        if (fs.condition !is null && fs._body !is null)
        {
            if (fs.condition.isBool(true))
            {
                infiniteLoop(fs._body, fs.increment);
                return;
            }

            BCLabel condEval = genLabel();

            BCValue cond = genExpr(fs.condition);
            if (!cond)
            {
                bailout("For: No cond generated");
                return;
            }
            auto condJmp = beginCndJmp(cond);
            const oldContinueFixupCount = continueFixupCount;
            const oldBreakFixupCount = breakFixupCount;
            auto _body = genBlock(fs._body, true, true);
            if (fs.increment)
            {
                fs.increment.accept(this);
                fixupContinue(oldContinueFixupCount, _body.end);
            }
            genJump(condEval);
            auto afterLoop = genLabel();
            fixupBreak(oldBreakFixupCount, afterLoop);
            endCndJmp(condJmp, afterLoop);
        }
        else if (fs.condition !is null  /* && fs._body is null*/ )
        {
            BCLabel condEval = genLabel();
            BCValue condExpr = genExpr(fs.condition);
            auto condJmp = beginCndJmp(condExpr);
            if (fs.increment)
            {
                fs.increment.accept(this);
            }
            genJump(condEval);
            endCndJmp(condJmp, genLabel());
        }
        else
        { // fs.condition is null && fs._body !is null
            infiniteLoop(fs._body, fs.increment);
        }

    }

    override void visit(Expression e)
    {
        debug (ctfe)
        {
            import std.stdio;

            writefln("Expression %s", e.toString);

        }
        import ddmd.asttypename;
        bailout("Cannot handle Expression: " ~ e.astTypeName ~  " :: " ~ e.toString);
    }

    override void visit(NullExp ne)
    {
        retval = BCValue.init;
        retval.vType = BCValueType.Immediate;
        retval.type.type = BCTypeEnum.Null;
        //debug (ctfe)
        //    assert(0, "I don't really know what to do on a NullExp");
    }

    override void visit(HaltExp he)
    {
        retval = BCValue.init;
        debug (ctfe)
            assert(0, "I don't really handle assert(0)");
    }

    override void visit(SliceExp se)
    {
        debug (ctfe)
        {
            import std.stdio;

            writefln("SliceExp %s", se.toString);
            writefln("se.e1 %s", se.e1.toString);

            //assert(0, "Cannot handleExpression");
        }

        if (!se.lwr && !se.upr)
        {
            // "If there is no lwr and upr bound forward"
            retval = genExpr(se.e1);
        }
        else
        {
            if (insideArgumentProcessing)
            {
               bailout("currently we cannot slice during argument processing");
               return ;
            }

            auto origSlice = genExpr(se.e1);
            bailout(!origSlice, "could not get slice expr in " ~ se.toString);
            auto elmType = _sharedCtfeState.elementType(origSlice.type);
            auto alignedElmSize = align4(_sharedCtfeState.size(elmType));

            auto newSlice = genTemporary(i32Type);
            Alloc(newSlice, imm32(uint.sizeof*2));

            // TODO assert lwr <= upr

            auto origLength = getLength(origSlice);
            if (!origLength)
            {
                bailout("could not gen origLength in " ~ se.toString);
                return ;
            }
            BCValue newLength;
            BCValue lwr;
            if (se.upr.op == TOKdollar && se.lwr.isConst && se.lwr.toInteger == 0/* || (se.upr.op == TOKarraylength && ... */)
            {
                //upr bound is dollar or slice.length and lwr is 0;
                //so we don't have to do anthing
                return ;
            }
            else
            {
                import std.stdio;

                lwr = genExpr(se.lwr);
                if (!lwr)
                {
                    bailout("could not gen lowerBound in " ~ se.toString);
                    return ;
                }

                auto upr = genExpr(se.upr);
                if (!upr)
                {
                    bailout("could not gen upperBound in " ~ se.toString);
                    return ;
                }
                newLength = genTemporary(i32Type);
                Sub3(newLength, upr.i32, lwr.i32);
            }
            Store32(newSlice, newLength.i32);

            auto origBase = getBase(origSlice);
            if (!origBase)
            {
                bailout("could not gen origBase in " ~ se.toString);
                return ;
            }

            BCValue newBase;
            if (!lwr)
            {
                // lower bound is zero so no need to recompute the base
                newBase = origBase;
            }
            else
            {
                newBase = genTemporary(i32Type);
                Mul3(newBase, lwr, imm32(alignedElmSize));
                Add3(newBase, newBase, origBase);
            }

            BCValue newBasePtr = genTemporary(i32Type);
            Add3(newBasePtr, newSlice, imm32(uint.sizeof));
            Store32(newBasePtr, newBase.i32);

            retval = newSlice;
        }
    }

    override void visit(DotVarExp dve)
    {
        if (dve.e1.type.ty == Tstruct && (cast(TypeStruct) dve.e1.type).sym)
        {
            auto structDeclPtr = (cast(TypeStruct) dve.e1.type).sym;
            auto structTypeIndex = _sharedCtfeState.getStructIndex(structDeclPtr);
            if (structTypeIndex)
            {
                BCStruct _struct = _sharedCtfeState .structTypes[structTypeIndex - 1];
                import ddmd.ctfeexpr : findFieldIndexByName;

                auto vd = dve.var.isVarDeclaration;
                assert(vd);
                auto fIndex = findFieldIndexByName(structDeclPtr, vd);
                if (fIndex == -1)
                {
                    bailout("Field cannot be found " ~ dve.toString);
                    return;
                }

                if  (_struct.voidInit[fIndex])
                {
                    bailout("We don't handle struct fields that may be void");
                    return ;
                }

                int offset = _struct.offset(fIndex);
                if (offset == -1)
                {
                    bailout("Could not get field-offset of" ~ vd.toString);
                }

                debug (ctfe)
                {
                    import std.stdio;

                    writeln("getting field ", fIndex, "from ",
                        structDeclPtr.toString, " BCStruct ", _struct);
                }
                retval = (assignTo && assignTo.vType == BCValueType.StackValue) ? assignTo : genTemporary(
                    BCType(BCTypeEnum.i32));

                auto lhs = genExpr(dve.e1);
                if (lhs.type != BCTypeEnum.Struct)
                {
                    bailout(
                        "lhs.type != Struct but: " ~ to!string(lhs.type.type) ~ " " ~ dve
                        .e1.toString);
                }

                if (!(lhs.vType == BCValueType.StackValue
                        || lhs.vType == BCValueType.Parameter || lhs.vType == BCValueType.Temporary))
                {
                    bailout("Unexpected lhs-type: " ~ to!string(lhs.vType));
                    return;
                }

                auto ptr = genTemporary(BCType(BCTypeEnum.i32));
                Add3(ptr, lhs.i32, imm32(offset));
                Load32(retval.i32, ptr);
                retval.heapRef = BCHeapRef(ptr);

                debug (ctfe)
                {
                    import std.stdio;

                    writeln("dve.var : ", dve.var.toString);
                    writeln(dve.var.isVarDeclaration.offset);
                }
            }
        }
        else
        {
            bailout("Can only take members of a struct for now");
        }

    }

    override void visit(ArrayLiteralExp ale)
    {
        debug (ctfe)
        {
            import std.stdio;

            writefln("ArrayLiteralExp %s insideArrayLiteralExp %d",
                ale.toString, insideArrayLiteralExp);
        }

        retval = assignTo ? assignTo : genTemporary(toBCType(ale.type));

        auto oldInsideArrayLiteralExp = insideArrayLiteralExp;
        insideArrayLiteralExp = true;

        auto elmType = toBCType(ale.type.nextOf);
        if (elmType.type != BCTypeEnum.i32 && elmType.type != BCTypeEnum.Struct)
        {
            bailout(
                "can only deal with int[] and uint[]  or structs atm. given:" ~ to!string(
                elmType.type));
            return;
        }
        auto arrayLength = cast(uint) ale.elements.dim;
        //_sharedCtfeState.getArrayIndex(ale.type);
        auto arrayType = BCArray(elmType, arrayLength);
        debug (ctfe)
        {
            writeln("Adding array of Type:  ", arrayType);
        }

        _sharedCtfeState.arrayTypes[_sharedCtfeState.arrayCount++] = arrayType;
        retval = assignTo ? assignTo.i32 : genTemporary(BCType(BCTypeEnum.i32));

        auto heapAdd = align4(_sharedCtfeState.size(elmType));

        uint allocSize = uint(uint.sizeof*2) + //ptr and length
            arrayLength * heapAdd;

        HeapAddr arrayAddr = HeapAddr(_sharedCtfeState.heap.heapSize);
        bailout(_sharedCtfeState.heap.heapSize + allocSize > _sharedCtfeState.heap.heapMax, "heap overflow");
        _sharedCtfeState.heap._heap[_sharedCtfeState.heap.heapSize] = arrayLength;
        _sharedCtfeState.heap.heapSize += uint.sizeof;
        _sharedCtfeState.heap._heap[_sharedCtfeState.heap.heapSize] = arrayAddr + uint(uint.sizeof*2); // point to the begining of the array;
        _sharedCtfeState.heap.heapSize += uint.sizeof;

        foreach (elem; *ale.elements)
        {
            auto elexpr = genExpr(elem);
            if (elexpr.type.type == BCTypeEnum.i32)
            {
                if (elexpr.vType == BCValueType.Immediate)
                {
                    _sharedCtfeState.heap._heap[_sharedCtfeState.heap.heapSize] = elexpr.imm32;
                }
                else
                {
                    Store32(imm32(_sharedCtfeState.heap.heapSize), elexpr);
                }
                _sharedCtfeState.heap.heapSize += heapAdd;
            }
            else
            {
                bailout("ArrayElement is not an i32 but an " ~ to!string(elexpr.type.type));
                return;
            }
        }
        //        if (!oldInsideArrayLiteralExp)
        retval = imm32(arrayAddr.addr);
        retval.type = BCType(BCTypeEnum.Array, _sharedCtfeState.arrayCount);
        if (!insideArgumentProcessing)
        {

        }
        debug (ctfe)
        {
            import std.stdio;

            writeln("ArrayLiteralRetVal = ", retval.imm32);
        }
        auto insideArrayLiteralExp = oldInsideArrayLiteralExp;
    }

    override void visit(StructLiteralExp sle)
    {

        debug (ctfe)
        {
            import std.stdio;

            writefln("StructLiteralExp %s insideArrayLiteralExp %d",
                sle.toString, insideArrayLiteralExp);
        }

        auto sd = sle.sd;

        auto idx = _sharedCtfeState.getStructIndex(sd);
        if (!idx)
        {
            bailout("structType could not be found: " ~ sd.toString);
            return;
        }
        BCStruct _struct = _sharedCtfeState.structTypes[idx - 1];

        foreach (i; 0 .. _struct.memberTypeCount)
        {
            if (_struct.voidInit[i])
            {
                bailout("We don't handle structs with void initalizers ... right now");
            }
            /*    if (ty.type != BCTypeEnum.i32)
            {
                bailout( "can only deal with ints and uints atm. not: (" ~ to!string(ty.type) ~ ", " ~ to!string(
                        ty.typeIndex) ~ ")");
                return;
            }
          */
        }
        auto heap = _sharedCtfeState.heap;
        auto size = align4(_struct.size);

        retval = assignTo ? assignTo.i32 : genTemporary(BCType(BCTypeEnum.i32));
        if (!insideArgumentProcessing)
            Alloc(retval, imm32(size));
        else
        {
            retval = BCValue(HeapAddr(heap.heapSize));
            heap.heapSize += size;
        }

        uint offset = 0;
        BCValue fieldAddr = genTemporary(i32Type);
        foreach (elem; *sle.elements)
        {
            auto elexpr = genExpr(elem);
            debug (ctfe)
            {
                writeln("elExpr: ", elexpr.toString, " elem ", elem.toString);
            }
            /*
            if (elexpr.type != BCTypeEnum.i32
                    && (elexpr.vType != BCValueType.Immediate
                    || elexpr.vType != BCValueType.StackValue))
            {
                bailout("StructLiteralExp-Element " ~ elexpr.type.type.to!string
                        ~ " is currently not handeled");
                return;
            }*/
            if (!insideArgumentProcessing)
            {
                Add3(fieldAddr, retval.i32, imm32(offset));
                Store32(fieldAddr, elexpr);
            }
            else
            {
                bailout(elexpr.vType != BCValueType.Immediate, "When struct-literals are used as arguments all initializers, have to be immediates");
                heap._heap[retval.heapAddr + offset] = elexpr.imm32;
            }
            offset += align4(_sharedCtfeState.size(elexpr.type));

        }
    }

    override void visit(DollarExp de)
    {
        if (currentIndexed.type == BCTypeEnum.Array
                || currentIndexed.type == BCTypeEnum.Slice
                || currentIndexed.type == BCTypeEnum.String)
        {
            retval = getLength(currentIndexed);
            assert(retval);
        }
        else
        {
            bailout("We could not find an indexed variable for " ~ de.toString);
            return;
        }
    }

    override void visit(AddrExp ae)
    {
        retval = genExpr(ae.e1);
        //Alloc()
        //assert(0, "Dieng on Addr ?");
    }

    override void visit(ThisExp te)
    {
        import std.stdio;

        debug (ctfe)
        {
            writeln("ThisExp", te.toString);
            writeln("te.var:", te.var ? te.var.toString : "null");

        }

        retval = _this;
    }

    override void visit(ComExp ce)
    {
        Not(retval, genExpr(ce.e1));
    }

    override void visit(PtrExp pe)
    {
        bool isFunctionPtr = pe.type.ty == Tfunction;
        auto addr = genExpr(pe.e1);

        auto baseType = isFunctionPtr ? i32Type : _sharedCtfeState.elementType(addr.type);

        debug(ctfe)
        {

            import std.stdio;

            writeln("PtrExp: ", pe.toString, " = ", addr);
        }

        if (!addr)
        {
            bailout("could not gen pointee for PtrExp: "~ pe.e1.toString);
            return ;
        }

        if (assignTo)
        {
            retval = assignTo;
            assignTo = BCValue.init;
        }
        else
        {
            retval = genTemporary(baseType);
        }

        auto tmp = genTemporary(baseType);

        if (baseType.type != BCTypeEnum.i32)
        {
           bailout("can only deal with i32 ptrs at the moement");
           return ;
        }
        // FIXME when we are ready to support more then i32Ptr the direct calling of load
        // has to be replace by a genLoadForType() function that'll convert from
        // heap+representation to stack+representation.

        Load32(retval, addr);
        if (!isFunctionPtr)
        {
            retval.heapRef = BCHeapRef(addr);
        }
        else
        {
            retval.type.type = BCTypeEnum.Function;
        }


    }

    override void visit(NewExp ne)
    {
        auto ptr = genTemporary(i32Type);
        auto size = genTemporary(i32Type);
        auto type = toBCType(ne.newtype);
        auto typeSize = basicTypeSize(type);
        if (!isBasicBCType(type) && typeSize > 4)
        {
            bailout("Can only new basic Types under <=4 bytes for now");
            return;
        }
        Alloc(ptr, imm32(typeSize));
        // TODO do proper handling of the arguments to the newExp.
        auto value = ne.arguments && ne.arguments.dim == 1 ? genExpr((*ne.arguments)[0]) : imm32(0);
        Store32(ptr, value);
        retval = ptr;

    }

    override void visit(ArrayLengthExp ale)
    {
        auto array = genExpr(ale.e1);
        if (array.type.type == BCTypeEnum.String || array.type.type == BCTypeEnum.Slice)
        {
            retval = getLength(array);
        }
        else
        {
            bailout("We only handle StringLengths for now atm. given : " ~ to!string(array.type.type) ~ " :: " ~ ale.e1.toString);
        }
    }

    BCValue getLength(BCValue arr)
    {
        if (arr)
        {
            BCValue length;
            if (arr.type.type == BCTypeEnum.Array)
            {
                auto idx = arr.type.typeIndex;
                assert(idx);
                length = imm32(_sharedCtfeState.arrayTypes[idx - 1].length);
            }
            else
            {
                if (insideArgumentProcessing)
                {
                    assert(arr.vType == BCValueType.Immediate);
                    length = imm32(_sharedCtfeState.heap._heap[arr.imm32]);
                }
                else
                {
                    length = genTemporary(i32Type);
                    Load32(length, arr.i32);
                }
            }
            return length;
        }
        else
        {
            bailout("cannot get length without a valid arr");
            return BCValue.init;
        }
    }

    BCValue getBase(BCValue arr)
    {
        if (arr)
        {
            BCValue baseAddr;
            if (insideArgumentProcessing)
            {
                assert(arr.vType == BCValueType.Immediate);
                baseAddr = imm32(_sharedCtfeState.heap._heap[arr.imm32 + uint.sizeof]);
            }
            else
            {
                baseAddr = genTemporary(i32Type);
                BCValue baseAddrPtr = genTemporary(i32Type);
                Add3(baseAddrPtr,  arr.i32, imm32(uint.sizeof));
                Load32(baseAddr, baseAddrPtr);
            }
            return baseAddr;
        }
        else
        {
            bailout("cannot get baseAddr without a valid arr");
            return BCValue.init;
        }
    }

    void LoadFromHeapRef(BCValue hrv)
    {
        bailout(hrv.type.type == BCTypeEnum.i64, "only support 32bit-sized pointerTypes right now");
        Load32(hrv, BCValue(hrv.heapRef));
    }

    void StoreToHeapRef(BCValue hrv)
    {
        bailout(hrv.type.type == BCTypeEnum.i64, "only support 32bit-sized pointerTypes right now");
        Store32(BCValue(hrv.heapRef), hrv);
    }

    void linkRefsCallee(VarDeclarations* parameters)
    {
        foreach (p; *parameters)
        {
            if (p.storage_class & STCref)
            {
                auto heapRef = getVariable(p);
                if (!heapRef)
                {
                    bailout("could not get heapRef for callee");
                    return ;
                }
                auto var = genTemporary(toBCType(p.type));
                var.heapRef = BCHeapRef(heapRef);
                setVariable(p, var);
            }
        }
    }
/+
    void linkRefsCaller(VarDeclarations* parameters)
    {
        foreach (p; *parameters)
        {
            if (p.storage_class & STCref)
            {
                auto var = getVariable(cast(VarDeclaration)p);
                StoreToHeapRef(var);
            }
        }
    }
+/
    override void visit(VarExp ve)
    {
        auto vd = ve.var.isVarDeclaration;
        auto symd = ve.var.isSymbolDeclaration;

        debug (ctfe)
        {
            import std.stdio;

            writefln("VarExp %s discardValue %d", ve.toString, discardValue);
            if (vd && (cast(void*) vd) in vars)
                writeln("ve.var sp : ", ((cast(void*) vd) in vars).stackAddr);
        }

        import ddmd.id : Id;
        if (ve.var.ident == Id.ctfe)
        {
            retval = imm32(1);
            return ;
        }

        if (vd)
        {
            if (vd.ident == Id.dollar)
            {
                retval = getLength(currentIndexed);
                return;
            }

            auto sv = getVariable(vd);
            debug (ctfe)
                assert(sv, "Variable " ~ ve.toString ~ " not in StackFrame");

            if (!ignoreVoid && sv.vType == BCValueType.VoidValue)
            {
                bailout("Trying to read form an uninitialized Variable: " ~ ve.toString);
                //TODO ve.error here ?
                return;
            }

            if (sv == BCValue.init)
            {
                bailout("invalid variable value");
                return;
            }

            if (sv.heapRef != BCHeapRef.init && sv.vType == BCValueType.StackValue)
            {
                LoadFromHeapRef(sv);
            }

            retval = sv;
        }
        else if (symd)
        {
            auto sds = cast(SymbolDeclaration) symd;
            assert(sds);
            auto sd = sds.dsym;
            Expressions iexps;

            foreach (ie; *sd.members)
            {
                //iexps.push(new Expression();
            }
            auto sl = new StructLiteralExp(sds.loc, sd, &iexps);
            retval = genExpr(sl);
            //assert(0, "SymbolDeclarations are not supported for now" ~ .type.size.to!string);
            //auto vs = symd in syms;

        }
        else
        {
            assert(0, "VarExpType unkown");
        }

        debug (ctfe)
        {
            import std.stdio;

            writeln("VarExp finished");
        }
    }

    override void visit(DeclarationExp de)
    {
        auto oldRetval = retval;
        auto vd = de.declaration.isVarDeclaration();

        if (!vd)
        {
            // It seems like we can ignore Declarartions which are not variables
            return;
        }

        visit(vd);
        auto var = retval;
        debug (ctfe)
        {
            import std.stdio;

            writefln("DeclarationExp %s discardValue %d", de.toString, discardValue);
            writefln("DeclarationExp.declaration: %x", cast(void*) de.declaration.isVarDeclaration);
        }
        if (vd._init)
        {
            if (vd._init.isVoidInitializer)
            {
                var.vType = BCValueType.VoidValue;
                setVariable(vd, var);
            }
            else if (auto ci = vd.getConstInitializer)
            {

                auto _init = genExpr(ci);
                if (_init.vType == BCValueType.Immediate && _init.type == BCType(BCTypeEnum.i32))
                {
                    Set(var.i32, retval);
                }

            }
            retval = var;
        }
    }

    override void visit(VarDeclaration vd)
    {
        debug (ctfe)
        {
            import std.stdio;

            writefln("VarDeclaration %s discardValue %d", vd.toString, discardValue);
        }

        BCValue var;
        BCType type = toBCType(vd.type);
        bool refParam;
        if (processingParameters)
        {
            if (vd.storage_class & STCref)
            {
                type = i32Type;
            }

            var = genParameter(type);
            arguments ~= var;
            parameterTypes ~= type;
        }
        else
        {
            var = BCValue(currSp(), type);
            incSp();

            if (type.type == BCTypeEnum.Array)
            {
                auto idx = type.typeIndex;
                assert(idx);
                auto array = _sharedCtfeState.arrayTypes[idx - 1];

<<<<<<< HEAD
                Alloc(var.i32, imm32(_sharedCtfeState.size(type) + uint(2*uint.sizeof)));
=======
                Alloc(var.i32, (_sharedCtfeState.size(type) + 4).imm32);
>>>>>>> 0486207a
                Store32(var.i32, array.length.imm32);
                auto baseAddr = genTemporary(i32Type);
                auto baseAddrPtr = genTemporary(i32Type);
                Add3(baseAddrPtr, var.i32, imm32(uint(uint.sizeof)));
                Add3(baseAddr, var.i32, imm32(uint(2*uint.sizeof)));
                Store32(baseAddrPtr, baseAddr);
            }
        }

        setVariable(vd, var);
        retval = var;
    }

    void setVariable(VarDeclaration vd, BCValue var)
    {
        vars[cast(void*) vd] = var;
    }

    static bool canHandleBinExpTypes(const BCTypeEnum lhs, const BCTypeEnum rhs) pure
    {
        return (lhs == BCTypeEnum.i32
            && rhs == BCTypeEnum.i32) || lhs == BCTypeEnum.i64
            && (rhs == BCTypeEnum.i64 || rhs == BCTypeEnum.i32);
    }

    override void visit(BinAssignExp e)
    {
        debug (ctfe)
        {
            import std.stdio;

            writefln("BinAssignExp %s discardValue %d", e.toString, discardValue);
        }
        const oldDiscardValue = discardValue;
        auto oldAssignTo = assignTo;
        assignTo = BCValue.init;
        auto oldRetval = retval;
        discardValue = false;
        auto lhs = genExpr(e.e1);
        discardValue = false;
        auto rhs = genExpr(e.e2);

        if (!lhs || !rhs)
        {
            //FIXME we should not get into that situation!
            bailout("We could not gen lhs or rhs");
            return;
        }
        else if (!canHandleBinExpTypes(lhs.type, rhs.type) && _sharedCtfeState.elementType(lhs.type) != _sharedCtfeState.elementType(rhs.type))
        {
            bailout("Cannot use binExpTypes: " ~ to!string(lhs.type.type) ~ " " ~ to!string(rhs.type.type));
            return;
        }

        switch (e.op)
        {
        case TOK.TOKaddass:
            {
                Add3(lhs, lhs, rhs);
                retval = lhs;
            }
            break;
        case TOK.TOKminass:
            {
                Sub3(lhs, lhs, rhs);
                retval = lhs;
            }
            break;

        case TOK.TOKorass:
            {
                 static if (is(BCGen))
                     if (lhs.type.type == BCTypeEnum.i32 || rhs.type.type == BCTypeEnum.i32)
                        bailout("BCGen does not suppport 32bit bit-operations");

                Or3(lhs, lhs, rhs);
                retval = lhs;
            }
            break;
        case TOK.TOKandass:
            {
                 static if (is(BCGen))
                     if (lhs.type.type == BCTypeEnum.i32 || rhs.type.type == BCTypeEnum.i32)
                        bailout("BCGen does not suppport 32bit bit-operations");

                And3(lhs, lhs, rhs);
                retval = lhs;
            }
            break;
        case TOK.TOKxorass:
            {
                static if (is(BCGen))
                    if (lhs.type.type == BCTypeEnum.i32 || rhs.type.type == BCTypeEnum.i32)
                        bailout("BCGen does not suppport 32bit bit-operations");

                Xor3(lhs, lhs, rhs);
                retval = lhs;
            }
            break;
        case TOK.TOKshrass:
            {
                static if (is(BCGen))
                    if (lhs.type.type == BCTypeEnum.i32 || rhs.type.type == BCTypeEnum.i32)
                        bailout("BCGen does not suppport 32bit bit-operations");

                Rsh3(lhs, lhs, rhs);
                retval = lhs;
            }
            break;
        case TOK.TOKshlass:
            {
                static if (is(BCGen))
                    if (lhs.type.type == BCTypeEnum.i32 || rhs.type.type == BCTypeEnum.i32)
                        bailout("BCGen does not suppport 32bit bit-operations");

                Lsh3(lhs, lhs, rhs);
                retval = lhs;
            }
            break;
        case TOK.TOKmulass:
            {
                Mul3(lhs, lhs, rhs);
                retval = lhs;
            }
            break;
        case TOK.TOKdivass:
            {
                Div3(lhs, lhs, rhs);
                retval = lhs;
            }
            break;

        case TOK.TOKcatass:
            {
                bailout("~= unsupported");
                if (lhs.type.type == BCTypeEnum.String && rhs.type.type == BCTypeEnum.String)
                {
                    bailout(lhs.vType != BCValueType.StackValue,
                        "Only StringConcats on StackValues are supported for now");

                    /*
                 * TODO scope(exit) { removeTempoary .... }
                 */

                    static if (UsePrinterBackend)
                    {
                    }
                    else
                    {
                        //StringCat(lhs, lhs, rhs);
                    }
                }
                else
                {
                    if (lhs.type.type == BCTypeEnum.Slice)
                    {
                        bailout(!lhs.type.typeIndex, "lhs for ~= is no valid slice" ~ e.toString);
                        bailout(_sharedCtfeState.elementType(lhs.type) != _sharedCtfeState.elementType(rhs.type), "rhs and lhs for ~= are not compatible");

                        auto sliceType = _sharedCtfeState.sliceTypes[lhs.type.typeIndex - 1];
                        retval = assignTo ? assignTo : genTemporary(i32Type);
                        Cat(retval, lhs, rhs, _sharedCtfeState.size(sliceType.elementType));
                    }
                    else
                    {
                        bailout("Can only concat on slices");
                        return;
                    }
                }
            }
            break;
        default:
            {
                bailout("BinAssignExp Unsupported for now" ~ e.toString);
            }
        }

        if (lhs.heapRef != BCHeapRef.init)
            StoreToHeapRef(lhs);

       //assert(discardValue);

        retval = oldDiscardValue ? oldRetval : retval;
        discardValue = oldDiscardValue;
        assignTo = oldAssignTo;
    }

    override void visit(IntegerExp ie)
    {
        debug (ctfe)
        {
            import std.stdio;

            writefln("IntegerExpression %s", ie.toString);
        }

        auto bct = toBCType(ie.type);
        if (bct.type != BCTypeEnum.i32 && bct.type != BCTypeEnum.i64 && bct.type != BCTypeEnum.Char)
        {
            //NOTE this can happen with cast(char*)size_t.max for example
            bailout("We don't support IntegerExpressions with non-integer types");
        }

        // HACK regardless of the literal type we register it as 32bit if it's smaller then int.max;
        if (ie.value > uint.max)
        {
            retval = BCValue(Imm64(ie.value));
        }
        else
        {
            retval = imm32(cast(uint) ie.value);
        }
        //auto value = evaluateUlong(ie);
        //retval = value <= int.max ? imm32(cast(uint) value) : BCValue(Imm64(value));
        assert(retval.vType == BCValueType.Immediate);
    }

    override void visit(RealExp re)
    {
        debug (ctfe)
        {
            import std.stdio;

            writefln("RealExp %s", re.toString);
        }

        bailout("RealExp unsupported");
    }

    override void visit(ComplexExp ce)
    {
        debug (ctfe)
        {
            import std.stdio;

            writefln("ComplexExp %s", ce.toString);
        }

        bailout("ComplexExp unspported");
    }

    override void visit(StringExp se)
    {
        debug (ctfe)
        {
            import std.stdio;

            writefln("StringExp %s", se.toString);
        }

        if (!se || se.sz > 1 /* || se.string[se.len] != 0*/ )
        {
            bailout("only zero terminated char strings are supported for now");
            return;
            //assert(se.string[se.len] == '\0', "string should be 0-terminated");
        }
        HeapAddr stringAddr;
        if (!se.len)
        {
            //We encountered ""
            stringAddr = _sharedCtfeState.heap.pushString("", 0);
        }
        else
        {
            stringAddr = _sharedCtfeState.heap.pushString(se.string, cast(uint) se.len);
        }
        auto stringAddrValue = stringAddr.addr.imm32;

        if (insideArgumentProcessing)
        {
            retval = stringAddrValue;
            return;
        }
        else
        {
            retval = assignTo ? assignTo : genTemporary(BCType(BCTypeEnum.String));
            Set(retval.i32, stringAddrValue);
        }

        debug (ctfe)
        {
            import std.stdio;
            writefln("String %s, is in %d, first uint is %d",
                cast(char[]) se.string[0 .. se.len], stringAddr.addr,
                _sharedCtfeState.heap._heap[stringAddr.addr]);
        }

    }

    override void visit(CmpExp ce)
    {
        debug (ctfe)
        {
            import std.stdio;

            writefln("CmpExp %s discardValue %d", ce.toString, discardValue);
        }
        auto oldAssignTo = assignTo ? assignTo : genTemporary(i32Type);
        assignTo = BCValue.init;
        auto lhs = genExpr(ce.e1);
        auto rhs = genExpr(ce.e2);
        if (canWorkWithType(lhs.type) && canWorkWithType(rhs.type) && canWorkWithType(oldAssignTo.type))
        {
            switch (ce.op)
            {
            case TOK.TOKlt:
                {
                    Lt3(oldAssignTo, lhs, rhs);
                    retval = oldAssignTo;
                }
                break;

            case TOK.TOKgt:
                {
                    Gt3(oldAssignTo, lhs, rhs);
                    retval = oldAssignTo;
                }
                break;

            case TOK.TOKle:
                {
                    Le3(oldAssignTo, lhs, rhs);
                    retval = oldAssignTo;
                }
                break;

            case TOK.TOKge:
                {
                    Ge3(oldAssignTo, lhs, rhs);
                    retval = oldAssignTo;
                }
                break;

            default:
                bailout("Unsupported Comparison " ~ to!string(ce.op));
            }
        }
        else
        {
            bailout(
                "CmpExp: cannot work with thoose types lhs: " ~ to!string(lhs.type.type) ~ " rhs: " ~ to!string(
                rhs.type.type));
        }
    }

    static bool canWorkWithType(const BCType bct) pure
    {
        return (bct.type == BCTypeEnum.i32 || bct.type == BCTypeEnum.i64);
    }

    override void visit(ConstructExp ce)
    {
        //TODO ConstructExp is basically the same as AssignExp
        // find a way to merge those

        debug (ctfe)
        {
            import std.stdio;

            writefln("ConstructExp: %s", ce.toString);
            writefln("ConstructExp.e1: %s", ce.e1.toString);
            writefln("ConstructExp.e2: %s", ce.e2.toString);
        }
        else if (!ce.e1.type.equivalent(ce.e2.type) && !ce.type.baseElemOf.equivalent(ce.e2.type))
        {
            bailout("ConstructExp: Appearntly the types are not equivalent");
            return;
        }

        auto lhs = genExpr(ce.e1);
        auto rhs = genExpr(ce.e2);

        if (!lhs)
        {
            bailout("could not gen " ~ ce.e1.toString);
            return;
        }

        if (!rhs)
        {
            bailout("could not gen " ~ ce.e2.toString);
            return;
        }

        // do we deal with an int ?
        if (lhs.type.type == BCTypeEnum.i32)
        {

        }
        else if (lhs.type.type == BCTypeEnum.String
                || lhs.type.type == BCTypeEnum.Slice || lhs.type.type.Array)
        {

        }
        else if (lhs.type.type == BCTypeEnum.Char || lhs.type.type == BCTypeEnum.i8)
        {

        }
        else if (lhs.type.type == BCTypeEnum.i64)
        {
            Set(lhs, rhs);
            retval = lhs;
            return ;
        }
        else // we are dealing with a struct (hopefully)
        {
            assert(lhs.type.type == BCTypeEnum.Struct, to!string(lhs.type.type));

        }
        Set(lhs.i32, rhs.i32);
        retval = lhs;
    }

    override void visit(AssignExp ae)
    {
        debug (ctfe)
        {
            import std.stdio;

            writefln("AssignExp: %s", ae.toString);
        }
        auto oldRetval = retval;
        auto oldAssignTo = assignTo;
        const oldDiscardValue = discardValue;
        discardValue = false;

        if (ae.e1.op == TOKslice && ae.e2.op == TOKslice)
        {
            bailout("We don't handle slice assignment");
        }

        debug (ctfe)
        {
            import std.stdio;

            writeln("ae.e1.op ", to!string(ae.e1.op));
        }

        if (ae.e1.op == TOKdotvar)
        {
            // Assignment to a struct member
            // Needs to be handled diffrently
            auto dve = cast(DotVarExp) ae.e1;
            auto _struct = dve.e1;
            if (_struct.type.ty != Tstruct)
            {
                bailout("only structs are supported for now");
                return;
            }
            auto structDeclPtr = (cast(TypeStruct) dve.e1.type).sym;
            auto structTypeIndex = _sharedCtfeState.getStructIndex(structDeclPtr);
            if (!structTypeIndex)
            {
                bailout("could not get StructType");
                return;
            }
            auto vd = dve.var.isVarDeclaration();
            assert(vd);

            import ddmd.ctfeexpr : findFieldIndexByName;

            auto fIndex = findFieldIndexByName(structDeclPtr, vd);
            assert(fIndex != -1, "field " ~ vd.toString ~ "could not be found in" ~ dve.e1.toString);
            BCStruct bcStructType = _sharedCtfeState.structTypes[structTypeIndex - 1];

            if (bcStructType.memberTypes[fIndex].type != BCTypeEnum.i32)
            {
                bailout("only i32 structMembers are supported for now ... not : " ~ to!string(bcStructType.memberTypes[fIndex].type));
                return;
            }

            if (bcStructType.voidInit[fIndex])
            {
                bailout("We don't handle void initialized struct fields");
                return ;
            }
            auto rhs = genExpr(ae.e2);
            if (!rhs)
            {
                //Not sure if this is really correct :)
                rhs = bcNull;
            }
/*
            if (rhs.type.type != BCTypeEnum.i32)
            {
                bailout("only i32 are supported for now. not:" ~ rhs.type.type.to!string);
                return;
            }
*/
            auto lhs = genExpr(_struct);
            if (!lhs)
            {
                bailout("could not gen: " ~ _struct.toString);
                return ;
            }

            auto ptr = genTemporary(BCType(BCTypeEnum.i32));

            Add3(ptr, lhs.i32, imm32(bcStructType.offset(fIndex)));
            Store32(ptr, rhs);
            retval = rhs;
        }
        //        else if (ae.e1.op == TOKarray && (cast(ArrayExp)ae.e1).)
        else if (ae.e1.op == TOKarraylength)
        {
            auto ale = cast(ArrayLengthExp) ae.e1;

            // We are assigning to an arrayLength
            // This means possibly allocation and copying
            auto arrayPtr = genExpr(ale.e1);
            if (!arrayPtr)
            {
                bailout("I don't have an array to load the length from :(");
                return;
            }
            BCValue oldLength = genTemporary(i32Type);
            BCValue newLength = genExpr(ae.e2);
            auto effectiveSize = genTemporary(i32Type);
            auto elemType = toBCType(ale.e1.type);
            auto elemSize = align4(basicTypeSize(elemType));
            Mul3(effectiveSize, newLength, imm32(elemSize));
            Add3(effectiveSize, effectiveSize, bcFour);

            typeof(beginJmp()) jmp;
            typeof(beginCndJmp()) jmp1;
            typeof(beginCndJmp()) jmp2;

            auto arrayExsitsJmp = beginCndJmp(arrayPtr.i32);
            {
                Load32(oldLength, arrayPtr);
                Le3(BCValue.init, oldLength, newLength);
                jmp1 = beginCndJmp(BCValue.init, true);
                {
                    auto newArrayPtr = genTemporary(i32Type);
                    Alloc(newArrayPtr, effectiveSize);
                    Store32(newArrayPtr, newLength);

                    auto copyPtr = genTemporary(i32Type);

                    Add3(copyPtr, newArrayPtr, bcFour);
                    Add3(arrayPtr.i32, arrayPtr.i32, bcFour);
                    // copy old Array
                    auto tmpElem = genTemporary(i32Type);
                    auto LcopyLoop = genLabel();
                    jmp2 = beginCndJmp(oldLength);
                    {
                        Sub3(oldLength, oldLength, bcOne);
                        foreach (_; 0 .. elemSize / 4)
                        {
                            Load32(tmpElem, arrayPtr.i32);
                            Store32(copyPtr, tmpElem);
                            Add3(arrayPtr.i32, arrayPtr.i32, bcFour);
                            Add3(copyPtr, copyPtr, bcFour);
                        }
                        genJump(LcopyLoop);
                    }
                    endCndJmp(jmp2, genLabel());

                    Set(arrayPtr.i32, newArrayPtr);
                    jmp = beginJmp();
                }
            }
            auto LarrayDoesNotExsist = genLabel();
            endCndJmp(arrayExsitsJmp, LarrayDoesNotExsist);
            {
                auto newArrayPtr = genTemporary(i32Type);
                Alloc(newArrayPtr, effectiveSize);
                Store32(newArrayPtr, newLength);
                Set(arrayPtr.i32, newArrayPtr);
            }
            auto Lend = genLabel();
            endCndJmp(jmp1, Lend);
            endJmp(jmp, Lend);
        }
        else if (ae.e1.op == TOKindex)
        {
            auto ie = cast(IndexExp) ae.e1;
            auto indexed = genExpr(ie.e1);
            if (!indexed)
            {
                bailout("could not fetch indexed_var in " ~ ae.toString);
                return;
            }
            auto index = genExpr(ie.e2);
            if (!index)
            {
                bailout("could not fetch index in " ~ ae.toString);
                return;
            }

            if (processingArguments)
            {
                assert(indexed.vType == BCValueType.Immediate);
                assert(index.vType == BCValueType.Immediate);
                {

                }
            }

            auto length = getLength(indexed);
            auto baseAddr = getBase(indexed);
            version (ctfe_noboundscheck)
            {
            }
            else
            {
                Lt3(BCValue.init, index, length);
                Assert(BCValue.init, _sharedCtfeState.addError(ae.loc,
                    "ArrayIndex %d out of bounds %d", index, length));
            }
            auto effectiveAddr = genTemporary(i32Type);
            auto elemType = toBCType(ie.e1.type.nextOf);
            auto elemSize = align4(_sharedCtfeState.size(elemType));
            Mul3(effectiveAddr, index, imm32(elemSize));
            Add3(effectiveAddr, effectiveAddr, baseAddr);
            if (elemSize != 4)
            {
                bailout("only 32 bit array loads are supported right now");
            }
            auto rhs = genExpr(ae.e2);
            if (!rhs)
            {
                bailout("we could not gen AssignExp[].rhs: " ~ ae.e2.toString);
                return ;
            }
            Store32(effectiveAddr, rhs.i32);
        }
        else
        {
            ignoreVoid = true;
            auto lhs = genExpr(ae.e1);
            if (!lhs)
            {
                bailout("could not gen AssignExp.lhs: " ~ ae.e1.toString);
                return ;
            }

            if (lhs.vType == BCValueType.VoidValue)
            {
                if (ae.e2.op == TOKvar)
                {
                    auto ve = cast(VarExp) ae.e2;
                    if (auto vd = ve.var.isVarDeclaration)
                    {
                        lhs.vType = BCValueType.StackValue;
                        setVariable(vd, lhs);
                    }
                }
            }

            assignTo = lhs;
            ignoreVoid = false;
            auto rhs = genExpr(ae.e2);

            debug (ctfe)
            {
                writeln("lhs :", lhs);
                writeln("rhs :", rhs);
            }
            if (!rhs)
            {
                bailout("could not get AssignExp.rhs: " ~ ae.e2.toString);
                return;
            }

            if (lhs.type.type == BCTypeEnum.i32 && rhs.type.type == BCTypeEnum.i32)
            {
                Set(lhs, rhs);
            }
            else
            {
                if (lhs.type.type == BCTypeEnum.Ptr)
                {
                    bailout(!lhs.type.typeIndex || lhs.type.typeIndex > _sharedCtfeState.pointerCount, "pointer type invalid or not registerd");
                    auto ptrType = _sharedCtfeState.pointerTypes[lhs.type.typeIndex - 1];
                    if (rhs.type.type == BCTypeEnum.Ptr)
                    {
                        Set(lhs.i32, rhs.i32);
                    }
                    else
                    {
                        bailout(ptrType.elementType != rhs.type, "unequal types for *lhs and rhs");
                        Store32(lhs, rhs);
                     }
                }

                else if (lhs.type.type == BCTypeEnum.Char && rhs.type.type == BCTypeEnum.Char)
                {
                    Set(lhs.i32, rhs.i32);
                }
                else if (lhs.type.type == BCTypeEnum.String && rhs.type.type == BCTypeEnum.String)
                {
                    Set(lhs.i32, rhs.i32);
                }
                else if (lhs.type.type == BCTypeEnum.Slice && rhs.type.type == BCTypeEnum.Slice)
                {
                    Set(lhs.i32, rhs.i32);
                }
                else if (lhs.type.type == BCTypeEnum.Slice && rhs.type.type == BCTypeEnum.Null)
                {
                    Set(lhs.i32, imm32(0));
                }
                else if (lhs.type.type == BCTypeEnum.Struct && rhs.type.type == BCTypeEnum.i32)
                {
                    // for some reason a a struct on the stack which is zero-default-initalized
                    // get's the integerExp 0 of integer type as rhs
                    // Alloc(lhs, imm32(sharedCtfeState.size(lhs.type)));
                    // Allocate space for the value on the heap and store it in lhs :)
                    bailout("We cannot deal with zero-initalized structs ... since for some reason that they don't have to be zero or something");

                }
                else
                {
                    bailout(
                        "I cannot work with thoose types" ~ to!string(lhs.type.type) ~ " " ~ to!string(
                        rhs.type.type) ~ " -- " ~ ae.toString);
                    return ;
                }
            }
        }

        if (assignTo.heapRef != BCHeapRef.init)
            StoreToHeapRef(assignTo);

        retval = oldDiscardValue ? oldRetval : retval;
        assignTo = oldAssignTo;
        discardValue = oldDiscardValue;

    }

    override void visit(SwitchErrorStatement _)
    {
        //assert(0, "encounterd SwitchErrorStatement" ~ toString(_));
    }

    override void visit(NegExp ne)
    {
        Sub3(retval, imm32(0), genExpr(ne.e1));
    }

    override void visit(NotExp ne)
    {
        {
            retval = assignTo ? assignTo : genTemporary(i32Type);
            Eq3(retval, genExpr(ne.e1).i32, imm32(0));
        }

    }

    override void visit(UnrolledLoopStatement uls)
    {
        //FIXME This will break if UnrolledLoopStatements are nested,
        // I am not sure if this can ever happen
        if (unrolledLoopState)
        {
        //TODO this triggers in vibe.d however it still passes the tests ...
        //We need to fix this properly at some point!
        //    assert(0, "unrolled loops may not be nested");
        }
        auto _uls = UnrolledLoopState();
        unrolledLoopState = &_uls;
        uint end = cast(uint) uls.statements.dim - 1;

        foreach (stmt; *uls.statements)
        {
            auto block = genBlock(stmt);

            if (end--)
            {
                foreach (fixup; _uls.continueFixups[0 .. _uls.continueFixupCount])
                {
                    //HACK the will leave a nop in the bcgen
                    //but it will break llvm or other potential backends;
                    if (fixup.addr != block.end.addr)
                        endJmp(fixup, block.end);
                }
                _uls.continueFixupCount = 0;
            }
            else
            {
                //FIXME Be aware that a break fixup has to be checked aginst the ip
                //If there if an unrolledLoopStatement that has no statemetns in it,
                // we end up fixing the jump up to ourselfs.
                foreach (fixup; _uls.breakFixups[0 .. _uls.breakFixupCount])
                {
                    //HACK the will leave a nop in the bcgen
                    //but it will break llvm or other potential backends;
                    if (fixup.addr != block.begin.addr)
                        endJmp(fixup, block.begin);
                }
                _uls.breakFixupCount = 0;
            }
        }

        unrolledLoopState = null;
    }

    override void visit(ImportStatement _is)
    {
        // can be skipped
        return;
    }

    override void visit(AssertExp ae)
    {
        auto lhs = genExpr(ae.e1);
        if (lhs.type.type == BCTypeEnum.i32 || lhs.type.type == BCTypeEnum.Ptr || lhs.type.type == BCTypeEnum.Struct)
        {
            Assert(lhs.i32, _sharedCtfeState.addError(ae.loc,
                ae.msg ? ae.msg.toString : "Assert Failed"));
        }
        else
        {
            bailout("Non Integral expression in assert (should probably never happen) -- " ~ ae.toString());
            return;
        }
    }

    override void visit(SwitchStatement ss)
    {
        if (switchStateCount)
            bailout("We cannot deal with nested switches right now");

        switchState = &switchStates[switchStateCount++];
        switchState.beginCaseStatementsCount = 0;
        switchState.switchFixupTableCount = 0;

        scope (exit)
        {
            if (!switchStateCount)
            {
                switchState = null;
                switchFixup = null;
            }
            else
            {
                switchState = &switchState[--switchStateCount];
            }
        }

        with (switchState)
        {
            //This Transforms swtich in a series of if else construts.
            debug (ctfe)
            {
                import std.stdio;

                writefln("SwitchStatement %s", ss.toString);
            }

            auto lhs = genExpr(ss.condition);
            if (!lhs)
            {
                bailout("swtiching on undefined value " ~ ss.toString);
                return;
            }

            bool stringSwitch = lhs.type.type == BCTypeEnum.String;

            if (ss.cases.dim > beginCaseStatements.length)
                assert(0, "We will not have enough array space to store all cases for gotos");

            foreach (i, caseStmt; *(ss.cases))
            {
                switchFixup = &switchFixupTable[switchFixupTableCount];
                caseStmt.index = cast(int) i;
                // apperantly I have to set the index myself;
                bailout(caseStmt.exp.type.ty == Tint32, "cannot deal with signed swtiches");

                auto rhs = genExpr(caseStmt.exp);
                stringSwitch ? StringEq(BCValue.init, lhs, rhs) : Eq3(BCValue.init,
                    lhs, rhs);
                auto jump = beginCndJmp();
                if (caseStmt.statement)
                {
                    import ddmd.blockexit;

                    bool blockReturns = !!(caseStmt.statement.blockExit(me, false) & BEany);
                    auto caseBlock = genBlock(caseStmt.statement);
                    beginCaseStatements[beginCaseStatementsCount++] = caseBlock.begin;
                    //If the block returns regardless there is no need for a fixup
                    if (!blockReturns)
                    {
                        switchFixupTable[switchFixupTableCount++] = beginJmp();
                        switchFixup = &switchFixupTable[switchFixupTableCount];
                    }
                }
                else
                {
                    bailout("no statement in: " ~ caseStmt.toString);
                }
                endCndJmp(jump, genLabel());
            }

            if (ss.sdefault) // maybe we should check ss.sdefault.statement as well ... just to be sure ?
            {
                auto defaultBlock = genBlock(ss.sdefault.statement);
                // if you are wondering ac_jmp stands for after case jump
                foreach (ac_jmp; switchFixupTable[0 .. switchFixupTableCount])
                {
                    if (ac_jmp.fixupFor == 0)
                        endJmp(ac_jmp, defaultBlock.end);
                    else if (ac_jmp.fixupFor == -1)
                        endJmp(ac_jmp, defaultBlock.begin);
                    else
                        endJmp(ac_jmp, beginCaseStatements[ac_jmp.fixupFor - 1]);
                }
            }
            else
            {
                auto afterSwitch = genLabel();

                foreach (ac_jmp; switchFixupTable[0 .. switchFixupTableCount])
                {
                    if (ac_jmp.fixupFor == 0)
                        endJmp(ac_jmp, afterSwitch);
                    else if (ac_jmp.fixupFor != -1)
                        endJmp(ac_jmp, beginCaseStatements[ac_jmp.fixupFor - 1]);
                    else
                        assert(0, "Without a default Statement there cannot be a jump to default");
                }

            }

            //after we are done let's set thoose indexes back to zero
            //who knowns what will happen if we don't ?
            foreach (cs; *(ss.cases))
            {
                cs.index = 0;
            }
        }
    }

    override void visit(GotoCaseStatement gcs)
    {
        with (switchState)
        {
            *switchFixup = SwitchFixupEntry(beginJmp(), gcs.cs.index + 1);
            switchFixupTableCount++;
        }
    }

    override void visit(GotoDefaultStatement gd)
    {
        with (switchState)
        {
            *switchFixup = SwitchFixupEntry(beginJmp(), -1);
            switchFixupTableCount++;
        }
    }

    void addUnresolvedGoto(void* ident, BCBlockJump jmp)
    {
        foreach (i, ref unresolvedGoto; unresolvedGotos[0 .. unresolvedGotoCount])
        {
            if (unresolvedGoto.ident == ident)
            {
                unresolvedGoto.jumps[unresolvedGoto.jumpCount++] = jmp;
                return;
            }
        }

        unresolvedGotos[unresolvedGotoCount].ident = ident;
        unresolvedGotos[unresolvedGotoCount].jumpCount = 1;
        unresolvedGotos[unresolvedGotoCount++].jumps[0] = jmp;

    }

    override void visit(GotoStatement gs)
    {
        auto ident = cast(void*) gs.ident;

        if (auto labeledBlock = ident in labeledBlocks)
        {
            genJump(labeledBlock.begin);
        }
        else
        {
            addUnresolvedGoto(ident, BCBlockJump(beginJmp(), BCBlockJumpTarget.Begin));
        }
    }

    override void visit(LabelStatement ls)
    {
        debug (ctfe)
        {
            import std.stdio;

            writefln("LabelStatement %s", ls.toString);
        }

        if (cast(void*) ls.ident in labeledBlocks)
        {
            bailout("We already enounterd a LabelStatement with this identifier");
            return;
        }
        auto block = genBlock(ls.statement);

        labeledBlocks[cast(void*) ls.ident] = block;

        foreach (i, ref unresolvedGoto; unresolvedGotos[0 .. unresolvedGotoCount])
        {
            if (unresolvedGoto.ident == cast(void*) ls.ident)
            {
                foreach (jmp; unresolvedGoto.jumps[0 .. unresolvedGoto.jumpCount])
                    final switch(jmp.jumpTarget)
                    {
                    case BCBlockJumpTarget.Begin :
                        endJmp(jmp.at, block.begin);
                    break;
                    case BCBlockJumpTarget.Continue :
                        endJmp(jmp.at, lastContinue);
                    break;
                    case BCBlockJumpTarget.End :
                        endJmp(jmp.at, block.end);
                    break;
                    }

                // write the last one into here and decrease the count
                auto lastGoto = &unresolvedGotos[--unresolvedGotoCount];
                // maybe we should not do this if (unresolvedGoto == lastGoto)
                // but that will happen infrequently and even if it happens is just a L1 to L1 tranfer
                // so who cares ... in fact I suspect the branch would be more expensive :)
                foreach (j; 0 .. lastGoto.jumpCount)
                {
                    unresolvedGoto.jumps[j] = lastGoto.jumps[j];
                }
                unresolvedGoto.jumpCount = lastGoto.jumpCount;

                break;
            }
        }
    }

    override void visit(ContinueStatement cs)
    {
        if (cs.ident)
        {
            if (auto target = cast(void*) cs.ident in labeledBlocks)
            {
                genJump(target.begin);
            }
            else
            {
                addUnresolvedGoto(cast(void*) cs.ident, BCBlockJump(beginJmp(), BCBlockJumpTarget.Continue));
            }
        }
        else if (unrolledLoopState)
        {
            unrolledLoopState.continueFixups[unrolledLoopState.continueFixupCount++] = beginJmp();
        }
        else
        {
            continueFixups[continueFixupCount++] = beginJmp();
        }
    }

    override void visit(BreakStatement bs)
    {
        if (bs.ident)
        {
            if (auto target = cast(void*) bs.ident in labeledBlocks)
            {
                genJump(target.end);
            }
            else
            {
                addUnresolvedGoto(cast(void*) bs.ident, BCBlockJump(beginJmp(), BCBlockJumpTarget.End));
            }

        }
        else if (switchFixup)
        {
            with (switchState)
            {
                *switchFixup = SwitchFixupEntry(beginJmp(), 0);
                switchFixupTableCount++;
            }
        }
        else if (unrolledLoopState)
        {
            debug (ctfe)
            {
                import std.stdio;

                writeln("breakFixupCount: ", breakFixupCount);
            }
            unrolledLoopState.breakFixups[unrolledLoopState.breakFixupCount++] = beginJmp();

        }
        else
        {
            breakFixups[breakFixupCount++] = beginJmp();
        }

    }

    override void visit(CallExp ce)
    {
        if (!insideFunction)
        {
            bailout("We cannot have calls outside of functions");
        }
        BCValue thisPtr;
        BCValue fnValue;
        FuncDeclaration fd;
        bool isFunctionPtr;

        assert(ce.e1.type.ty == Tfunction);
        TypeFunction tf = cast (TypeFunction) ce.e1.type;
        import ddmd.asttypename;

        if (ce.e1.op == TOKvar)
        {

            auto ve = (cast(VarExp) ce.e1);
            fd = ve.var.isFuncDeclaration();
            // TODO FIXME be aware we can set isFunctionPtr here as well,
            // should we detect it
            if (!fd)
            {
                bailout("call on varexp: var was not a FuncDeclaration, but: " ~ ve.var.astTypeName);
                return ;
            }
        }
        else if (ce.e1.op == TOKdotvar)
        {
            Expression _this;
            DotVarExp dve = cast(DotVarExp)ce.e1;

            // Calling a member function
            _this = dve.e1;

            if (!dve.var || !dve.var.isFuncDeclaration())
            {
                bailout("no dve.var or it's not a funcDecl callExp -- " ~ dve.toString);
                return ;
            }
            fd = dve.var.isFuncDeclaration();
            /*
            if (_this.op == TOKdottype)
                _this = (cast(DotTypeExp)dve.e1).e1;
            }
            */
            thisPtr = genExpr(dve.e1);
        }
        else if (ce.e1.op == TOKstar)
        {
            isFunctionPtr = true;
            fnValue = genExpr(ce.e1);
        }

        if (!isFunctionPtr)
        {
            if (!fd)
            {
                bailout("could not get funcDecl" ~ astTypeName(ce.e1));
                return;
            }

            int fnIdx = _sharedCtfeState.getFunctionIndex(fd);
            if (!fnIdx && cacheBC)
            {
                // FIXME deferring can only be done if we are NOT in a closure
                // if we get here the function was not already there.
                // allocate the next free function index, take note of the function
                // and move on as if we had compiled it :)
                // by defering this we avoid a host of nasty issues!
                addUncompiledFunction(fd, &fnIdx);
            }
            if (!fnIdx)
            {
                bailout("We could not compile " ~ ce.toString);
                return;
            }
            fnValue = imm32(fnIdx);

        }

        BCValue[] bc_args;

        if (!tf)
        {
            bailout("could not get function type of " ~ ce.e1.toString);
            return ;
        }

        assert(ce.arguments);
        // NOTE: FIXME: in case of destructors parameters are null
        // investigate if there are circumstances in which this can happen.
        // Also destructor calls are most likely broken
        // TODO confirm if they work
        uint nParameters = tf.parameters ? cast(uint)tf.parameters.dim : 0;

        if (ce.arguments.dim > nParameters)
        {
            bailout("More arguments then parameters in -- " ~ ce.toString);
            return ;
        }

        bc_args.length = ce.arguments.dim + !!(thisPtr);

        foreach (i, arg; *ce.arguments)
        {
            bc_args[i] = genExpr(arg);
            if (bc_args[i].vType == BCValueType.Unknown)
            {
                bailout(arg.toString ~ "did not evaluate to a valid argument");
                return ;
            }
            if (bc_args[i].type == BCTypeEnum.i64)
            {
                bailout(arg.toString ~ "cannot safely pass 64bit arguments yet");
                return ;
            }
            if ((*tf.parameters)[i].storageClass & STCref)
            {
                auto argHeapRef = genTemporary(i32Type);
                Alloc(argHeapRef, imm32(basicTypeSize(bc_args[i].type)));
                auto origArg = bc_args[i];
                bc_args[i].heapRef = BCHeapRef(argHeapRef);
                StoreToHeapRef(bc_args[i]);
                bc_args[i] = argHeapRef;
            }
        }

        if (thisPtr)
        {
            bc_args[ce.arguments.dim] = thisPtr;
        }

        static if (is(BCFunction) && is(typeof(_sharedCtfeState.functionCount)))
        {

            if (assignTo)
            {
                retval = assignTo;
                assignTo = BCValue.init;
            }
            else
            {
                retval = genTemporary(toBCType(ce.type));
            }

            static if (is(BCGen))
            {
                if (callCount >= calls.length - 64)
                {
                    bailout("can only handle " ~ to!string(calls.length) ~ " function-calls per topLevel evaluation");
                    return ;
                }
            }

            if (!fnValue)
            {
                bailout("Function could not be generated in: " ~ ce.toString);
                return ;
            }

            Call(retval, fnValue, bc_args, ce.loc);

            //FIXME figure out what we do in the case where we have more arguments then parameters
            foreach(i, ref arg;bc_args)
            {
              if (nParameters > i && (*tf.parameters)[i].storageClass & STCref)
              {
                    auto ce_arg = (*ce.arguments)[i];
                    if (!arg)
                    {
                        bailout("No valid ref arg for " ~ ce_arg.toString());
                        return ;
                    }
                    auto origArg = genExpr(ce_arg);
                    origArg.heapRef = BCHeapRef(arg);
                    LoadFromHeapRef(origArg);
              }
            }

            import ddmd.identifier;
            /*if (fd.ident == Identifier.idPool("isGraphical"))
            {
                import std.stdio;
                writeln("igArgs :", bc_args);
            }*/
        }
        else
        {
            bailout("Functions are unsupported by backend " ~ BCGenT.stringof);
        }
        return;

    }

    override void visit(ReturnStatement rs)
    {
        debug (ctfe)
        {
            import std.stdio;

            writefln("ReturnStatement %s", rs.toString);
        }
        assert(!inReturnStatement);
        assert(!discardValue, "A returnStatement cannot be in discarding Mode");
        if (rs.exp !is null)
        {
            auto retval = genExpr(rs.exp);
            if (!retval)
            {
                bailout("could not gen returnValue: " ~ rs.exp.toString);
                return ;
            }
            if (retval.type == BCTypeEnum.i32 || retval.type == BCTypeEnum.Slice
                    || retval.type == BCTypeEnum.Array || retval.type == BCTypeEnum.String || retval.type == BCTypeEnum.Struct)
                Ret(retval.i32);
            else
            {
                bailout(
                    "could not handle returnStatement with BCType " ~ to!string(retval.type.type));
                return;
            }
        }
        else
        {
            Ret(imm32(0));
        }
    }

    override void visit(CastExp ce)
    {
        //FIXME make this handle casts properly
        //e.g. do truncation and so on
        debug (ctfe)
        {
            import std.stdio;

            writeln("CastExp: ", ce.toString());
            writeln("CastToBCType: ", toBCType(ce.type).type);
            writeln("CastFromBCType: ", toBCType(ce.e1.type).type);
        }

        auto toType = toBCType(ce.type);
        auto fromType = toBCType(ce.e1.type);

        retval = genExpr(ce.e1);
        if (toType == fromType)
        {
            //newCTFE does not need to cast
        }
        else if (toType.type == BCTypeEnum.Ptr)
        {
            bailout("We cannot cast pointers");
            return ;
        }
        else if (toType.type == BCTypeEnum.i32 || fromType == BCTypeEnum.i32)
        {
            // FIXME: we cast if we either cast from or to int
            // this is not correct just a stopgap
            retval.type = toType;
        }

        else if (fromType.type == BCTypeEnum.Array && fromType.typeIndex
                && toType.type == BCTypeEnum.Slice && toType.typeIndex
                && _sharedCtfeState.arrayTypes[fromType.typeIndex - 1].elementType
                == _sharedCtfeState.sliceTypes[toType.typeIndex - 1].elementType)
        {
            // e.g. cast(uint[])uint[10]
            retval.type = toType;
        }
        /*else if (fromType.type == BCTypeEnum.String
                && toType.type == BCTypeEnum.Slice && toType.typeIndex
                && _sharedCtfeState.sliceTypes[toType.typeIndex - 1].elementType.type
                == BCTypeEnum.i32)
        {
            // for the cast(ubyte[])string case
            // this needs to be revised as soon as we handle utf8/32 conversions
            // for now make an i8 slice
            _sharedCtfeState.sliceTypes[_sharedCtfeState.sliceCount++] = BCSlice(BCType(BCTypeEnum.i8));
            retval.type = BCType(BCTypeEnum.Slice, _sharedCtfeState.sliceCount);
            import std.stdio;
            writeln("created sliceType: ", _sharedCtfeState.sliceCount);
            //retval.type = toType;
        }*/
        else
        {
            bailout("CastExp unsupported: " ~ ce.toString);
        }
    }

    void infiniteLoop(Statement _body, Expression increment = null)
    {
        const oldBreakFixupCount = breakFixupCount;
        const oldContinueFixupCount = continueFixupCount;
        auto block = genBlock(_body, true, true);
        if (increment)
        {
            fixupContinue(oldContinueFixupCount, block.end);
            increment.accept(this);
        }
        genJump(block.begin);
        auto after_jmp = genLabel();
        fixupBreak(oldBreakFixupCount, after_jmp);

    }

    override void visit(ExpStatement es)
    {
        debug (ctfe)
        {
            import std.stdio;

            writefln("ExpStatement %s", es.toString);
        }
        immutable oldDiscardValue = discardValue;
        discardValue = true;
        if (es.exp)
            genExpr(es.exp);
        discardValue = oldDiscardValue;
    }

    override void visit(DoStatement ds)
    {
        debug (ctfe)
        {
            import std.stdio;

            writefln("DoStatement %s", ds.toString);
        }
        if (ds.condition.isBool(true))
        {
            infiniteLoop(ds._body);
        }
        else if (ds.condition.isBool(false))
        {
            genBlock(ds._body, true, false);
        }
        else
        {
            const oldContinueFixupCount = continueFixupCount;
            const oldBreakFixupCount = breakFixupCount;
            auto doBlock = genBlock(ds._body, true, true);

            auto cond = genExpr(ds.condition);
            if (!cond)
            {
                bailout("DoStatement cannot gen condition");
                return;
            }

            fixupContinue(oldContinueFixupCount, doBlock.begin);
            auto cj = beginCndJmp(cond, true);
            endCndJmp(cj, doBlock.begin);
            auto afterDo = genLabel();
            fixupBreak(oldBreakFixupCount, afterDo);
        }
    }

    override void visit(WithStatement ws)
    {

        debug (ctfe)
        {
            import std.stdio;
            import ddmd.asttypename;

            writefln("WithStatement %s", ws.toString);
            writefln("WithStatement.exp %s", ws.exp.toString);
            writefln("astTypeName(WithStatement.exp) %s", ws.exp.astTypeName);
            writefln("WithStatement.exp.op %s", ws.exp.op);
            writefln("WithStatement.wthis %s", ws.wthis.toString);
        }
        if (!ws.wthis && ws.exp.op == TOKtype)
        {
            genBlock(ws._body);
            return ;
        }
        else
            bailout("We don't handle WithStatements (execpt with(Type))");
    }

    override void visit(Statement s)
    {
        debug (ctfe)
        {
            import std.stdio;

            writefln("Statement %s", s.toString);
        }
        import ddmd.asttypename;
        bailout("Statement unsupported " ~ s.astTypeName ~ " :: " ~ s.toString);
    }

    override void visit(IfStatement fs)
    {
        debug (ctfe)
        {
            import std.stdio;

            writefln("IfStatement %s", fs.toString);
        }

        if (fs.condition.is__ctfe == 1 || fs.condition.isBool(true))
        {
            if (fs.ifbody)
                genBlock(fs.ifbody);
            return;
        }
        else if (fs.condition.is__ctfe == -1 || fs.condition.isBool(false))
        {
            if (fs.elsebody)
                genBlock(fs.elsebody);
            return;
        }

        uint oldFixupTableCount = fixupTableCount;
        if (fs.condition.op == TOKandand || fs.condition.op == TOKoror)
        {
            lastExpr = null;
            noRetval = true;
        }
        auto cond = genExpr(fs.condition);
        noRetval = false;
        if (!cond)
        {
            bailout("IfStatement: Could not genrate condition" ~ fs.condition.toString);
            return;
        }
        /* TODO we need to do something else if we deal with cained && and || Exps
        if (isChainedBoolExp())
        {
            BCBlock ifbody = fs.ifbody ? genBlock(fs.ifbody) : BCBlock.init;
            BCBlock elsebody = fs.elsebody ? genBlock(fs.elsebody) : BCBlock.init;
        }*/

        auto cj = beginCndJmp(cond);

        BCBlock ifbody = fs.ifbody ? genBlock(fs.ifbody) : BCBlock.init;
        auto to_end = beginJmp();
        auto elseLabel = genLabel();
        BCBlock elsebody = fs.elsebody ? genBlock(fs.elsebody) : BCBlock.init;
        endJmp(to_end, genLabel());
        endCndJmp(cj, elseLabel);
        doFixup(oldFixupTableCount, ifbody ? &ifbody.begin : null,
            elsebody ? &elsebody.begin : null);
        assert(oldFixupTableCount == fixupTableCount);

    }

    override void visit(ScopeStatement ss)
    {
        debug (ctfe)
        {
            import std.stdio;

            writefln("ScopeStatement %s", ss.toString);
        }
        ss.statement.accept(this);
    }

    override void visit(CompoundStatement cs)
    {
        debug (ctfe)
        {
            import std.stdio;

            writefln("CompundStatement %s", cs.toString);
        }
        if (cs.statements !is null)
        {
            foreach (stmt; *(cs.statements))
            {
                if (stmt !is null)
                {
                    stmt.accept(this);
                }
                else
                {
                    bailout("Encounterd null Statement");
                    return;
                }
            }
        }
        else
        {
            //TODO figure out if this is an invalid case.
            //bailout("No Statements in CompoundStatement");
            return;
        }
    }
}<|MERGE_RESOLUTION|>--- conflicted
+++ resolved
@@ -906,11 +906,7 @@
 
         case BCType.Array:
             {
-<<<<<<< HEAD
                 if(type.typeIndex > arrayCount)
-=======
-                if (type.typeIndex >= arrayCount)
->>>>>>> 0486207a
                 {
                     // the if above shoud really be an assert
                     // I have no idea why this even happens
@@ -3485,11 +3481,7 @@
                 assert(idx);
                 auto array = _sharedCtfeState.arrayTypes[idx - 1];
 
-<<<<<<< HEAD
                 Alloc(var.i32, imm32(_sharedCtfeState.size(type) + uint(2*uint.sizeof)));
-=======
-                Alloc(var.i32, (_sharedCtfeState.size(type) + 4).imm32);
->>>>>>> 0486207a
                 Store32(var.i32, array.length.imm32);
                 auto baseAddr = genTemporary(i32Type);
                 auto baseAddrPtr = genTemporary(i32Type);
