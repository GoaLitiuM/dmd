--- conflicted
+++ resolved
@@ -1610,13 +1610,9 @@
             }
             else
             {
-<<<<<<< HEAD
-                deprecation("`switch` skips declaration of variable `%s` at %s", vd.toPrettyChars(), vd.loc.toChars());
-=======
                 if (!vd._init.isVoidInitializer)
-                    deprecation("'switch' skips declaration of variable %s at %s", vd.toPrettyChars(), vd.loc.toChars());
-
->>>>>>> 1af17a72
+                    deprecation("`switch` skips declaration of variable `%s` at %s", vd.toPrettyChars(), vd.loc.toChars());
+
                 return true;
             }
 
